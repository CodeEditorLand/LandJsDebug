--- conflicted
+++ resolved
@@ -1,23 +1,4 @@
 {
-<<<<<<< HEAD
-	"name": "js-debug",
-	"displayName": "JavaScript Debugger",
-	"description": "An extension for debugging Node.js programs and Chrome.",
-	"main": "./src/extension.js",
-	"scripts": {
-		"compile": "gulp",
-		"generateapis": "tsx src/build/generateDap.ts && tsx src/build/generateCdp.ts",
-		"precommit": "npm-run-all --parallel test:lint test:types",
-		"prepare": "husky install",
-		"publish": "gulp publish",
-		"test:golden": "node ./src/test/runTest.js",
-		"test:types": "tsc --noEmit",
-		"test:unit": "tsx node_modules/mocha/bin/mocha.js --config .mocharc.unit.js",
-		"updatenodeapi": "python src/build/getNodePdl.py && prettier --write src/build/nodeCustom.ts",
-		"updatetypes": "cd src/typings && npx -y @vscode/dts dev && npx -y @vscode/dts master"
-	},
-=======
->>>>>>> 70c778c2
 	"dependencies": {
 		"@jridgewell/gen-mapping": "^0.3.3",
 		"@jridgewell/trace-mapping": "^0.3.22",
@@ -44,10 +25,7 @@
 		"to-absolute-glob": "^3.0.0",
 		"ws": "^8.17.1"
 	},
-<<<<<<< HEAD
-=======
 	"description": "An extension for debugging Node.js programs and Chrome.",
->>>>>>> 70c778c2
 	"devDependencies": {
 		"@c4312/matcha": "^1.3.1",
 		"@types/chai": "^4.3.11",
@@ -92,11 +70,7 @@
 		"stream-buffers": "^3.0.2",
 		"tsx": "^4.7.0"
 	},
-<<<<<<< HEAD
-	"icon": "resources/logo.png",
-=======
 	"displayName": "JavaScript Debugger",
->>>>>>> 70c778c2
 	"enabledApiProposals": [
 		"portsAttributes",
 		"workspaceTrust",
@@ -104,9 +78,6 @@
 	],
 	"extensionKind": [
 		"workspace"
-<<<<<<< HEAD
-	]
-=======
 	],
 	"icon": "resources/logo.png",
 	"main": "./src/extension.js",
@@ -123,5 +94,4 @@
 		"updatenodeapi": "python src/build/getNodePdl.py && prettier --write src/build/nodeCustom.ts",
 		"updatetypes": "cd src/typings && npx -y @vscode/dts dev && npx -y @vscode/dts master"
 	}
->>>>>>> 70c778c2
 }