--- conflicted
+++ resolved
@@ -1,24 +1,9 @@
 # Changelog
 
-This changelog records changes to stable releases since 1.50.2. "TBA" changes
-here may be available in the
-[nightly release](https://github.com/microsoft/vscode-js-debug/#nightly-extension)
-before they're in stable. Note that the minor version (`v1.X.0`) corresponds to
-the VS Code version js-debug is shipped in, but the patch version (`v1.50.X`) is
-not meaningful.
+This changelog records changes to stable releases since 1.50.2. "TBA" changes here may be available in the [nightly release](https://github.com/microsoft/vscode-js-debug/#nightly-extension) before they're in stable. Note that the minor version (`v1.X.0`) corresponds to the VS Code version js-debug is shipped in, but the patch version (`v1.50.X`) is not meaningful.
 
 ## Nightly (only)
 
-<<<<<<< HEAD
--   fix: reuse the webassembly worker across sessions in the debug tree
-    ([#1830](https://github.com/microsoft/vscode-js-debug/issues/1830))
--   fix: respect sourceMapResolveLocations in the web extension host
-    ([vscode#196781](https://github.com/microsoft/vscode/issues/196781))
--   fix: path diff display in diagnostic tool
-    ([vscode#195891](https://github.com/microsoft/vscode/issues/195891))
--   fix: allow variable substitutions for ports properties
-    ([vscode#192014](https://github.com/microsoft/vscode/issues/192014))
-=======
 Nothing, yet
 
 ## v1.85 (November 2023)
@@ -29,814 +14,517 @@
 - fix: respect sourceMapResolveLocations in the web extension host ([vscode#196781](https://github.com/microsoft/vscode/issues/196781))
 - fix: path diff display in diagnostic tool ([vscode#195891](https://github.com/microsoft/vscode/issues/195891))
 - fix: allow variable substitutions for ports properties ([vscode#192014](https://github.com/microsoft/vscode/issues/192014))
->>>>>>> 636f7e3f
 
 ## v1.84 (October 2023)
 
--   feat: improve event listener breakpoints view
-    ([#1853](https://github.com/microsoft/vscode-js-debug/issues/1853))
--   fix: envFiles variables appending rather than replacing in attach
-    ([vscode#1935510](https://github.com/microsoft/vscode/issues/1935510))
--   fix: cache-bust sourcemaps if the underlying content changes
-    ([#1803](https://github.com/microsoft/vscode-js-debug/issues/1803))
--   fix: make source map renames scope-aware
--   fix: breakpoints not setting in webpack `eval`-type sourcemaps
-    ([vscode#194988](https://github.com/microsoft/vscode/issues/194988))
--   fix: error when processing private properties with a map
-    ([#1824](https://github.com/microsoft/vscode-js-debug/issues/1824))
+- feat: improve event listener breakpoints view ([#1853](https://github.com/microsoft/vscode-js-debug/issues/1853))
+- fix: envFiles variables appending rather than replacing in attach ([vscode#1935510](https://github.com/microsoft/vscode/issues/1935510))
+- fix: cache-bust sourcemaps if the underlying content changes ([#1803](https://github.com/microsoft/vscode-js-debug/issues/1803))
+- fix: make source map renames scope-aware
+- fix: breakpoints not setting in webpack `eval`-type sourcemaps ([vscode#194988](https://github.com/microsoft/vscode/issues/194988))
+- fix: error when processing private properties with a map ([#1824](https://github.com/microsoft/vscode-js-debug/issues/1824))
 
 ## v1.83 (September 2023)
 
--   feat: enable DWARF-based WebAssembly debugging
-    ([#1789](https://github.com/microsoft/vscode-js-debug/issues/1789))
--   feat: show class names of methods in call stack view
-    ([#1770](https://github.com/microsoft/vscode-js-debug/issues/1770))
--   fix: edge devtools incorrectly ask for local forwarding
-    ([vscode#193110](https://github.com/microsoft/vscode/issues/193110))
--   fix: authentication sourcemap fallback failing for some maps
-    ([#1814](https://github.com/microsoft/vscode-js-debug/issues/1814))
--   fix: source map stepping command registered multiple times
-    ([#1817](https://github.com/microsoft/vscode-js-debug/issues/1817))
+- feat: enable DWARF-based WebAssembly debugging ([#1789](https://github.com/microsoft/vscode-js-debug/issues/1789))
+- feat: show class names of methods in call stack view ([#1770](https://github.com/microsoft/vscode-js-debug/issues/1770))
+- fix: edge devtools incorrectly ask for local forwarding ([vscode#193110](https://github.com/microsoft/vscode/issues/193110))
+- fix: authentication sourcemap fallback failing for some maps ([#1814](https://github.com/microsoft/vscode-js-debug/issues/1814))
+- fix: source map stepping command registered multiple times ([#1817](https://github.com/microsoft/vscode-js-debug/issues/1817))
 
 ## v1.82 (August 2023)
 
--   feat: allow basic webassembly debugging
-    ([vscode#102181](https://github.com/microsoft/vscode/issues/102181))
--   feat: add `Symbol.for("debug.description")` as a way to generate object
-    descriptions
-    ([vscode#102181](https://github.com/microsoft/vscode/issues/102181))
--   feat: adopt supportTerminateDebuggee for browsers and node
-    ([#1733](https://github.com/microsoft/vscode-js-debug/issues/1733))
--   fix: child processes from extension host not getting spawned during debug
--   fix: support vite HMR source replacements
-    ([#1761](https://github.com/microsoft/vscode-js-debug/issues/1761))
--   fix: immediately log stdout/err unless EXT is encountered
-    ([vscode#181785](https://github.com/microsoft/vscode/issues/181785))
--   fix: hint content type for sources with query strings
-    ([vscode#181746](https://github.com/microsoft/vscode/issues/181746))
--   chore: trigger perScriptSourceMaps for vite dev server
-    ([#1739](https://github.com/microsoft/vscode-js-debug/issues/1739))
+- feat: allow basic webassembly debugging ([vscode#102181](https://github.com/microsoft/vscode/issues/102181))
+- feat: add `Symbol.for("debug.description")` as a way to generate object descriptions ([vscode#102181](https://github.com/microsoft/vscode/issues/102181))
+- feat: adopt supportTerminateDebuggee for browsers and node ([#1733](https://github.com/microsoft/vscode-js-debug/issues/1733))
+- fix: child processes from extension host not getting spawned during debug
+- fix: support vite HMR source replacements ([#1761](https://github.com/microsoft/vscode-js-debug/issues/1761))
+- fix: immediately log stdout/err unless EXT is encountered ([vscode#181785](https://github.com/microsoft/vscode/issues/181785))
+- fix: hint content type for sources with query strings ([vscode#181746](https://github.com/microsoft/vscode/issues/181746))
+- chore: trigger perScriptSourceMaps for vite dev server ([#1739](https://github.com/microsoft/vscode-js-debug/issues/1739))
 
 ## v1.81 (July 2023)
 
--   fix: child process tree not terminating on all Linux distros
-    ([#1747](https://github.com/microsoft/vscode-js-debug/issues/1747))
--   fix: set breakpoints predictably when launching with files
-    ([#1748](https://github.com/microsoft/vscode-js-debug/issues/1748))
--   fix: don't overwrite custom NODE_OPTIONS
-    ([#1746](https://github.com/microsoft/vscode-js-debug/issues/1746))
+- fix: child process tree not terminating on all Linux distros ([#1747](https://github.com/microsoft/vscode-js-debug/issues/1747))
+- fix: set breakpoints predictably when launching with files ([#1748](https://github.com/microsoft/vscode-js-debug/issues/1748))
+- fix: don't overwrite custom NODE_OPTIONS ([#1746](https://github.com/microsoft/vscode-js-debug/issues/1746))
 
 ## v1.80 (June 2023)
 
--   fix: ECONNREFUSED when debugging from WSL (requires VS Code Insiders until
-    release) ([#1603](https://github.com/microsoft/vscode-js-debug/issues/1603))
--   fix: terminal launches sometimes sending commands too soon
-    ([#1642](https://github.com/microsoft/vscode-js-debug/issues/1642))
--   fix: step into `eval` when `pauseForSourceMap` is true does not pause on
-    next available line
-    ([#1692](https://github.com/microsoft/vscode-js-debug/issues/1692))
--   fix: useWebview debug sessions getting stuck if program exits without
-    attaching
-    ([#1666](https://github.com/microsoft/vscode-js-debug/issues/1666))
--   fix: improve the display of map and set entries
--   fix: do not to translate "promise rejection"
-    ([#1658](https://github.com/microsoft/vscode-js-debug/issues/1658))
--   fix: breakpoints not hitting early on in nested sourcemapped programs
-    ([#1704](https://github.com/microsoft/vscode-js-debug/issues/1704))
--   fix: sourcemap predictor not filtering nested session on windows
-    ([#1719](https://github.com/microsoft/vscode-js-debug/issues/1719))
--   fix: increase smart step backout threshold for better stepping
-    ([#1700](https://github.com/microsoft/vscode-js-debug/issues/1700))
--   fix: Blazor sources sometimes being missing
-    ([dotnet/runtime#86754](https://github.com/dotnet/runtime/issues/86754))
--   fix: possible bad state when resuming multiple times with a slow client
+- fix: ECONNREFUSED when debugging from WSL (requires VS Code Insiders until release) ([#1603](https://github.com/microsoft/vscode-js-debug/issues/1603))
+- fix: terminal launches sometimes sending commands too soon ([#1642](https://github.com/microsoft/vscode-js-debug/issues/1642))
+- fix: step into `eval` when `pauseForSourceMap` is true does not pause on next available line ([#1692](https://github.com/microsoft/vscode-js-debug/issues/1692))
+- fix: useWebview debug sessions getting stuck if program exits without attaching ([#1666](https://github.com/microsoft/vscode-js-debug/issues/1666))
+- fix: improve the display of map and set entries
+- fix: do not to translate "promise rejection" ([#1658](https://github.com/microsoft/vscode-js-debug/issues/1658))
+- fix: breakpoints not hitting early on in nested sourcemapped programs ([#1704](https://github.com/microsoft/vscode-js-debug/issues/1704))
+- fix: sourcemap predictor not filtering nested session on windows ([#1719](https://github.com/microsoft/vscode-js-debug/issues/1719))
+- fix: increase smart step backout threshold for better stepping ([#1700](https://github.com/microsoft/vscode-js-debug/issues/1700))
+- fix: Blazor sources sometimes being missing ([dotnet/runtime#86754](https://github.com/dotnet/runtime/issues/86754))
+- fix: possible bad state when resuming multiple times with a slow client
 
 ## v1.78 (April 2023)
 
 ### v1.78.0 - 2023-04-26
 
--   fix: vite sources on posix not setting breakpoints correctly
-    ([#1661](https://github.com/microsoft/vscode-js-debug/issues/1661))
--   fix: debugger failing on Node <=12
-    ([#1624](https://github.com/microsoft/vscode-js-debug/issues/1624))
--   fix: sourcemap lookups on ipv6 localhost addresses
-    ([vscode#167353](https://github.com/microsoft/vscode/issues/167353))
--   fix: breakpoints not binding in certain cases if localRoot is a path child
-    of remoteRoot
-    ([#1617](https://github.com/microsoft/vscode-js-debug/issues/1617))
--   fix: browser debugging in remotes not working
-    ([#1628](https://github.com/microsoft/vscode-js-debug/issues/1628))
--   fix: allow userDataDir in windows directory junctions
-    ([#1656](https://github.com/microsoft/vscode-js-debug/issues/1656))
--   feat: support ETX in stdio console endings
-    ([vscode#175763](https://github.com/microsoft/vscode/issues/175763))
--   feat: add 'remoteHostHeader' option for node attach
-    ([#1664](https://github.com/microsoft/vscode-js-debug/issues/1664))
+- fix: vite sources on posix not setting breakpoints correctly ([#1661](https://github.com/microsoft/vscode-js-debug/issues/1661))
+- fix: debugger failing on Node <=12 ([#1624](https://github.com/microsoft/vscode-js-debug/issues/1624))
+- fix: sourcemap lookups on ipv6 localhost addresses ([vscode#167353](https://github.com/microsoft/vscode/issues/167353))
+- fix: breakpoints not binding in certain cases if localRoot is a path child of remoteRoot ([#1617](https://github.com/microsoft/vscode-js-debug/issues/1617))
+- fix: browser debugging in remotes not working ([#1628](https://github.com/microsoft/vscode-js-debug/issues/1628))
+- fix: allow userDataDir in windows directory junctions ([#1656](https://github.com/microsoft/vscode-js-debug/issues/1656))
+- feat: support ETX in stdio console endings ([vscode#175763](https://github.com/microsoft/vscode/issues/175763))
+- feat: add 'remoteHostHeader' option for node attach ([#1664](https://github.com/microsoft/vscode-js-debug/issues/1664))
 
 ## v1.77 (March 2023)
 
 ### v1.77.0 - 2023-03-21
 
--   fix: repl stacktrace with renames showing too much info
-    ([#1259](https://github.com/microsoft/vscode-js-debug/issues/1259#issuecomment-1409443564))
--   fix: recursive source map resolution parsing ignored locations
-    ([vscode#169733](https://github.com/microsoft/vscode/issues/169733))
--   fix: evaluateName in watch variables not being set correctly
-    ([vscode#175758](https://github.com/microsoft/vscode/issues/175758))
--   fix: unbound breakpoints in sourcemaps on Chrome 112
-    ([#1567](https://github.com/microsoft/vscode-js-debug/issues/1567))
--   fix: assorted bad source behaviors when reloading a page
-    ([#1582](https://github.com/microsoft/vscode-js-debug/issues/1582))
--   fix: step over eval/new Function with sourcemaps not working
-    ([#1556](https://github.com/microsoft/vscode-js-debug/issues/1556))
--   fix: 'break on caught exceptions' pausing on worker threads
-    ([#1591](https://github.com/microsoft/vscode-js-debug/issues/1591))
--   chore: remove webpack, adopt esbuild
+- fix: repl stacktrace with renames showing too much info ([#1259](https://github.com/microsoft/vscode-js-debug/issues/1259#issuecomment-1409443564))
+- fix: recursive source map resolution parsing ignored locations ([vscode#169733](https://github.com/microsoft/vscode/issues/169733))
+- fix: evaluateName in watch variables not being set correctly ([vscode#175758](https://github.com/microsoft/vscode/issues/175758))
+- fix: unbound breakpoints in sourcemaps on Chrome 112 ([#1567](https://github.com/microsoft/vscode-js-debug/issues/1567))
+- fix: assorted bad source behaviors when reloading a page ([#1582](https://github.com/microsoft/vscode-js-debug/issues/1582))
+- fix: step over eval/new Function with sourcemaps not working ([#1556](https://github.com/microsoft/vscode-js-debug/issues/1556))
+- fix: 'break on caught exceptions' pausing on worker threads ([#1591](https://github.com/microsoft/vscode-js-debug/issues/1591))
+- chore: remove webpack, adopt esbuild
 
 ## v1.76 (February 2023)
 
 ### v1.76.0 - 2023-02-22
 
--   fix: typeerror for users of vsDebugServer.bundle.js
-    ([#1502](https://github.com/microsoft/vscode-js-debug/issues/1502))
--   fix: don't fail on dynamic config provisioning if no package.json's exist
-    ([vscode#172522](https://github.com/microsoft/vscode/issues/172522))
--   fix: expansion of non-primitive getters not working
-    ([#1525](https://github.com/microsoft/vscode-js-debug/issues/1525))
--   fix: support rich ANSI output for complex logs
-    ([vscode#172868](https://github.com/microsoft/vscode/issues/172868))
--   fix: source map resolution in parent workspace folder paths not working
-    ([#1554 comment](https://github.com/microsoft/vscode-js-debug/issues/1554#issuecomment-1420520834))
--   fix: revert support for renamed property accessors
-    ([#1561](https://github.com/microsoft/vscode-js-debug/issues/1561))
--   fix: resolveSourceMapLocations not being auto-filled for ext host debug
-    ([#1554 comment](https://github.com/microsoft/vscode-js-debug/issues/1554#issuecomment-1420520834))
+- fix: typeerror for users of vsDebugServer.bundle.js ([#1502](https://github.com/microsoft/vscode-js-debug/issues/1502))
+- fix: don't fail on dynamic config provisioning if no package.json's exist ([vscode#172522](https://github.com/microsoft/vscode/issues/172522))
+- fix: expansion of non-primitive getters not working ([#1525](https://github.com/microsoft/vscode-js-debug/issues/1525))
+- fix: support rich ANSI output for complex logs ([vscode#172868](https://github.com/microsoft/vscode/issues/172868))
+- fix: source map resolution in parent workspace folder paths not working ([#1554 comment](https://github.com/microsoft/vscode-js-debug/issues/1554#issuecomment-1420520834))
+- fix: revert support for renamed property accessors ([#1561](https://github.com/microsoft/vscode-js-debug/issues/1561))
+- fix: resolveSourceMapLocations not being auto-filled for ext host debug ([#1554 comment](https://github.com/microsoft/vscode-js-debug/issues/1554#issuecomment-1420520834))
 
 ## v1.75 (January 2023)
 
 ### v1.75.0 - 2023-01-23
 
--   fix: js files with sourceURLs opening readonly versions
-    ([#1476](https://github.com/microsoft/vscode-js-debug/issues/1476))
--   fix: breakpoints not setting in paths with special glob characters
-    ([vscode#166400](https://github.com/microsoft/vscode/issues/166400))
--   fix: better handling of multiple glob patterns and negations
-    ([#1479](https://github.com/microsoft/vscode-js-debug/issues/1479))
--   fix: skipFiles making catastrophic regexes
-    ([#1469](https://github.com/microsoft/vscode-js-debug/issues/1469))
--   fix: private properties in Blazor apps not grouping correctly
-    ([#1331](https://github.com/microsoft/vscode-js-debug/issues/1331))
--   fix: perScriptSourcemaps not reliably breaking
-    ([vscode#166369](https://github.com/microsoft/vscode/issues/166369))
--   fix: custom object `toString()` previews being too short
-    ([vscode#155142](https://github.com/microsoft/vscode/issues/155142))
--   fix: show warning if console output length is hit
-    ([vscode#154479](https://github.com/microsoft/vscode/issues/154479))
--   fix: improve variable and repl performance in large projects
-    ([#1433](https://github.com/microsoft/vscode-js-debug/issues/1433))
--   fix: add ipv4->6 fallback
-    ([vscode#167353](https://github.com/microsoft/vscode/issues/167353))
--   fix: js-debug in the browser showing extraneous error
-    ([#1440](https://github.com/microsoft/vscode-js-debug/issues/1440))
--   fix: sourcemap renames not resolving property accessors
-    ([#1383](https://github.com/microsoft/vscode-js-debug/issues/1383))
--   fix: breakpoint in blazor files set in JS not applying
-    ([#1488](https://github.com/microsoft/vscode-js-debug/issues/1488))
--   fix: reduce number of ports used by debugger
-    ([vscode#169182](https://github.com/microsoft/vscode/issues/169182))
--   fix: support launching chrome dev/beta as default fallbacks
-    ([#1489](https://github.com/microsoft/vscode-js-debug/issues/1489))
--   fix: show memory refrence button for top-level watch expressions
-    ([vscode#164124](https://github.com/microsoft/vscode/issues/164124))
--   fix: don't hardcode generated source types as javascript
-    ([vscode#168013](https://github.com/microsoft/vscode/issues/168013))
--   refactor: improve breakpoint scanning speed 2-3x
-    ([#1498](https://github.com/microsoft/vscode-js-debug/issues/1498))
+- fix: js files with sourceURLs opening readonly versions ([#1476](https://github.com/microsoft/vscode-js-debug/issues/1476))
+- fix: breakpoints not setting in paths with special glob characters ([vscode#166400](https://github.com/microsoft/vscode/issues/166400))
+- fix: better handling of multiple glob patterns and negations ([#1479](https://github.com/microsoft/vscode-js-debug/issues/1479))
+- fix: skipFiles making catastrophic regexes ([#1469](https://github.com/microsoft/vscode-js-debug/issues/1469))
+- fix: private properties in Blazor apps not grouping correctly ([#1331](https://github.com/microsoft/vscode-js-debug/issues/1331))
+- fix: perScriptSourcemaps not reliably breaking ([vscode#166369](https://github.com/microsoft/vscode/issues/166369))
+- fix: custom object `toString()` previews being too short ([vscode#155142](https://github.com/microsoft/vscode/issues/155142))
+- fix: show warning if console output length is hit ([vscode#154479](https://github.com/microsoft/vscode/issues/154479))
+- fix: improve variable and repl performance in large projects ([#1433](https://github.com/microsoft/vscode-js-debug/issues/1433))
+- fix: add ipv4->6 fallback ([vscode#167353](https://github.com/microsoft/vscode/issues/167353))
+- fix: js-debug in the browser showing extraneous error ([#1440](https://github.com/microsoft/vscode-js-debug/issues/1440))
+- fix: sourcemap renames not resolving property accessors ([#1383](https://github.com/microsoft/vscode-js-debug/issues/1383))
+- fix: breakpoint in blazor files set in JS not applying ([#1488](https://github.com/microsoft/vscode-js-debug/issues/1488))
+- fix: reduce number of ports used by debugger ([vscode#169182](https://github.com/microsoft/vscode/issues/169182))
+- fix: support launching chrome dev/beta as default fallbacks ([#1489](https://github.com/microsoft/vscode-js-debug/issues/1489))
+- fix: show memory refrence button for top-level watch expressions ([vscode#164124](https://github.com/microsoft/vscode/issues/164124))
+- fix: don't hardcode generated source types as javascript ([vscode#168013](https://github.com/microsoft/vscode/issues/168013))
+- refactor: improve breakpoint scanning speed 2-3x ([#1498](https://github.com/microsoft/vscode-js-debug/issues/1498))
 
 ## v1.74 (November 2022)
 
 ### v1.74.0 - 2022-11-28
 
--   feat: add automatic support for nested sourcemaps
-    ([#1390](https://github.com/microsoft/vscode-js-debug/issues/1390))
--   feat: add an `ignoreLaunchArgs` option
-    ([vscode#162957](https://github.com/microsoft/vscode/issues/162957))
--   feat: add support for `console.profile`
-    ([#1443](https://github.com/microsoft/vscode-js-debug/issues/1443))
--   fix: copying a date object resulting in an empty object
-    ([vscode#162747](https://github.com/microsoft/vscode/issues/162747))
--   fix: improve performance when using skipFiles in large projects
-    ([#1179](https://github.com/microsoft/vscode-js-debug/issues/1179))
--   fix: breakpoints failing to set on paths with multibyte URL characters
-    ([#1364](https://github.com/microsoft/vscode-js-debug/issues/1364))
--   fix: properly handle UNC paths
-    ([#1148](https://github.com/microsoft/vscode-js-debug/issues/1148))
--   fix: discover npm scripts in nested workspace folders
-    ([#1321](https://github.com/microsoft/vscode-js-debug/issues/1321))
--   chore: loosen restriction around enabling auto attach
-    ([#1392](https://github.com/microsoft/vscode-js-debug/issues/1392))
--   fix: use platform preferred case in launcher
-    ([#1448](https://github.com/microsoft/vscode-js-debug/1448)) Contributed on
-    behalf of STMicroelectronics
+- feat: add automatic support for nested sourcemaps ([#1390](https://github.com/microsoft/vscode-js-debug/issues/1390))
+- feat: add an `ignoreLaunchArgs` option ([vscode#162957](https://github.com/microsoft/vscode/issues/162957))
+- feat: add support for `console.profile` ([#1443](https://github.com/microsoft/vscode-js-debug/issues/1443))
+- fix: copying a date object resulting in an empty object ([vscode#162747](https://github.com/microsoft/vscode/issues/162747))
+- fix: improve performance when using skipFiles in large projects ([#1179](https://github.com/microsoft/vscode-js-debug/issues/1179))
+- fix: breakpoints failing to set on paths with multibyte URL characters ([#1364](https://github.com/microsoft/vscode-js-debug/issues/1364))
+- fix: properly handle UNC paths ([#1148](https://github.com/microsoft/vscode-js-debug/issues/1148))
+- fix: discover npm scripts in nested workspace folders ([#1321](https://github.com/microsoft/vscode-js-debug/issues/1321))
+- chore: loosen restriction around enabling auto attach ([#1392](https://github.com/microsoft/vscode-js-debug/issues/1392))
+- fix: use platform preferred case in launcher ([#1448](https://github.com/microsoft/vscode-js-debug/1448)) Contributed on behalf of STMicroelectronics
 
 ## v1.72 (September 2022)
 
 ### v1.72.0 - 2022-09-27
 
--   fix: request loop on certain kinds of Node.js attach failures
-    ([vscode#156810](https://github.com/microsoft/vscode/issues/156810))
--   fix: breakpoints not being removed during startup
-    ([#1371](https://github.com/microsoft/vscode-js-debug/issues/1371))
+- fix: request loop on certain kinds of Node.js attach failures ([vscode#156810](https://github.com/microsoft/vscode/issues/156810))
+- fix: breakpoints not being removed during startup ([#1371](https://github.com/microsoft/vscode-js-debug/issues/1371))
 
 ## v1.71 (August 2022)
 
 ### v1.71.0 - 2022-08-24
 
--   feat: make Deno easier to configure
--   fix: path display issues in breakpoint diagnostic tool
-    ([#1343](https://github.com/microsoft/vscode-js-debug/issues/1343))
--   fix: improve breakpoint resolution in webpack HMR
-    ([vscode#155331](https://github.com/microsoft/vscode/issues/155331))
--   fix: allow overriding resolution of workspaceFolder in pathMapping
-    ([#1308](https://github.com/microsoft/vscode-js-debug/issues/1308))
--   fix: extraneous warnings when restarting debugging
-    ([vscode#156432](https://github.com/microsoft/vscode/issues/156432))
--   fix: webview debugging
-    ([#1344](https://github.com/microsoft/vscode-js-debug/issues/1344))
--   fix: stack traces logged immediately before exit not being sourcemapped
-    ([vscode#142197](https://github.com/microsoft/vscode/issues/142197))
+- feat: make Deno easier to configure
+- fix: path display issues in breakpoint diagnostic tool ([#1343](https://github.com/microsoft/vscode-js-debug/issues/1343))
+- fix: improve breakpoint resolution in webpack HMR ([vscode#155331](https://github.com/microsoft/vscode/issues/155331))
+- fix: allow overriding resolution of workspaceFolder in pathMapping ([#1308](https://github.com/microsoft/vscode-js-debug/issues/1308))
+- fix: extraneous warnings when restarting debugging ([vscode#156432](https://github.com/microsoft/vscode/issues/156432))
+- fix: webview debugging ([#1344](https://github.com/microsoft/vscode-js-debug/issues/1344))
+- fix: stack traces logged immediately before exit not being sourcemapped ([vscode#142197](https://github.com/microsoft/vscode/issues/142197))
 
 ## v1.70 (July 2022)
 
 ### v1.70.0 - 2022-07-27
 
--   feat: support providing terminal args as a string to avoid escaping
-    ([#1335](https://github.com/microsoft/vscode-js-debug/issues/1335))
--   fix: performance improvements for setting breakpoints in large projects
-    ([vscode#153470](https://github.com/microsoft/vscode/issues/153470))
--   fix: completions not returning stack variables
-    ([vscode#153651](https://github.com/microsoft/vscode/issues/153651))
--   fix: react native windows direct debugging not showing variables
-    ([vscode#154976](https://github.com/microsoft/vscode/issues/154976))
--   fix: previews showing in some cases `[object Object]`
-    ([#1338](https://github.com/microsoft/vscode-js-debug/issues/1338))
+- feat: support providing terminal args as a string to avoid escaping ([#1335](https://github.com/microsoft/vscode-js-debug/issues/1335))
+- fix: performance improvements for setting breakpoints in large projects ([vscode#153470](https://github.com/microsoft/vscode/issues/153470))
+- fix: completions not returning stack variables ([vscode#153651](https://github.com/microsoft/vscode/issues/153651))
+- fix: react native windows direct debugging not showing variables ([vscode#154976](https://github.com/microsoft/vscode/issues/154976))
+- fix: previews showing in some cases `[object Object]` ([#1338](https://github.com/microsoft/vscode-js-debug/issues/1338))
 
 ## v1.69 (June 2022)
 
 ### v1.69.0 - 2022-06-27
 
--   feat: simplify pretty print to align with devtools
-    ([vscode#151410](https://github.com/microsoft/vscode/issues/151410))
--   feat: add a new **Debug: Save Diagnostic JS Debug Logs** command
-    ([#1301](https://github.com/microsoft/vscode-js-debug/issues/1301))
--   feat: use custom `toString()` methods to generate object descriptions
-    ([#1284](https://github.com/microsoft/vscode-js-debug/issues/1284))
--   feat: allow easy toggling between compiled and sourcemapped sources
-    ([vscode#151412](https://github.com/microsoft/vscode/issues/151412))
--   feat: implement step in targets
-    ([vscode#123879](https://github.com/microsoft/vscode/issues/123879))
--   fix: debugged child processes in ext host causing teardown
-    ([#1289](https://github.com/microsoft/vscode-js-debug/issues/1289))
--   fix: errors thrown in process tree lookup not being visible
-    ([vscode#150754](https://github.com/microsoft/vscode/issues/150754))
--   fix: extension debugging not working with two ipv6 interfaces
-    ([vscode#144315](https://github.com/microsoft/vscode/issues/144315))
--   fix: rare freezes if browsers logged information to stdout
--   chore: adopt new restartFrame semantics from Chrome 104
-    ([#1283](https://github.com/microsoft/vscode-js-debug/issues/1283))
+- feat: simplify pretty print to align with devtools ([vscode#151410](https://github.com/microsoft/vscode/issues/151410))
+- feat: add a new **Debug: Save Diagnostic JS Debug Logs** command ([#1301](https://github.com/microsoft/vscode-js-debug/issues/1301))
+- feat: use custom `toString()` methods to generate object descriptions ([#1284](https://github.com/microsoft/vscode-js-debug/issues/1284))
+- feat: allow easy toggling between compiled and sourcemapped sources ([vscode#151412](https://github.com/microsoft/vscode/issues/151412))
+- feat: implement step in targets ([vscode#123879](https://github.com/microsoft/vscode/issues/123879))
+- fix: debugged child processes in ext host causing teardown ([#1289](https://github.com/microsoft/vscode-js-debug/issues/1289))
+- fix: errors thrown in process tree lookup not being visible ([vscode#150754](https://github.com/microsoft/vscode/issues/150754))
+- fix: extension debugging not working with two ipv6 interfaces ([vscode#144315](https://github.com/microsoft/vscode/issues/144315))
+- fix: rare freezes if browsers logged information to stdout
+- chore: adopt new restartFrame semantics from Chrome 104 ([#1283](https://github.com/microsoft/vscode-js-debug/issues/1283))
 
 ## v1.68 (May 2022)
 
 ### v1.68.0 - 2022-05-30
 
--   chore: support new sha script hashes from chrome
-    ([#1244](https://github.com/microsoft/vscode-js-debug/issues/1244))
--   fix: bigint value previews not working in some cases
-    ([#1277](https://github.com/microsoft/vscode-js-debug/issues/1277))
--   fix: snap versions in alternate install locations resulting in warning
-    ([#1239](https://github.com/microsoft/vscode-js-debug/issues/1239))
--   fix: align hoverEvaluation config suggestion with actual default
--   fix: remove query strings from sourcemapped URLs
-    ([#1225](https://github.com/microsoft/vscode-js-debug/issues/1225))
--   fix: prefer to parse source map directly before failling back to path
-    mapping ([vscode#148864](https://github.com/microsoft/vscode/issues/148864))
--   fix: only enter debug mode on f11 when debug view is visible
-    ([vscode#141157](https://github.com/microsoft/vscode/issues/141157))
+- chore: support new sha script hashes from chrome ([#1244](https://github.com/microsoft/vscode-js-debug/issues/1244))
+- fix: bigint value previews not working in some cases ([#1277](https://github.com/microsoft/vscode-js-debug/issues/1277))
+- fix: snap versions in alternate install locations resulting in warning ([#1239](https://github.com/microsoft/vscode-js-debug/issues/1239))
+- fix: align hoverEvaluation config suggestion with actual default
+- fix: remove query strings from sourcemapped URLs ([#1225](https://github.com/microsoft/vscode-js-debug/issues/1225))
+- fix: prefer to parse source map directly before failling back to path mapping ([vscode#148864](https://github.com/microsoft/vscode/issues/148864))
+- fix: only enter debug mode on f11 when debug view is visible ([vscode#141157](https://github.com/microsoft/vscode/issues/141157))
 
 ## v1.67 (April 2022)
 
 ### v1.67.2 - 2022-04-29
 
--   fix: data URI sourcemaps not loading
+- fix: data URI sourcemaps not loading
 
 ### v1.67.1 - 2022-04-28
 
--   fix: debug not working on Node 12 or lower
+- fix: debug not working on Node 12 or lower
 
 ### v1.67.0 - 2022-04-26
 
--   feat: apply pathMapping when loading sourcemaps
-    ([#1240](https://github.com/microsoft/vscode-js-debug/issues/1240))
--   feat: apply pathMapping when loading sourcemaps
-    ([#1242](https://github.com/microsoft/vscode-js-debug/issues/1242))
--   fix: sourcemap renames replacing in invalid contexts
-    ([#1201](https://github.com/microsoft/vscode-js-debug/issues/1201))
+- feat: apply pathMapping when loading sourcemaps ([#1240](https://github.com/microsoft/vscode-js-debug/issues/1240))
+- feat: apply pathMapping when loading sourcemaps ([#1242](https://github.com/microsoft/vscode-js-debug/issues/1242))
+- fix: sourcemap renames replacing in invalid contexts ([#1201](https://github.com/microsoft/vscode-js-debug/issues/1201))
 
 ## v1.66 (March 2022)
 
 ### v1.66.1 - 2022-03-24
 
--   feat: adopt `CompletionItem.detail`
-    ([vscode#145645](https://github.com/microsoft/vscode/issues/145645))
--   feat: support for debugging webviews in UWPs
-    ([#1209](https://github.com/microsoft/vscode-js-debug/issues/1209))
--   fix: accessor properties not being writable
-    ([vscode#146001](https://github.com/microsoft/vscode/issues/146001))
--   fix: completions sometimes throwing issue on accessor
-    ([#1218](https://github.com/microsoft/vscode-js-debug/issues/1218))
+- feat: adopt `CompletionItem.detail` ([vscode#145645](https://github.com/microsoft/vscode/issues/145645))
+- feat: support for debugging webviews in UWPs ([#1209](https://github.com/microsoft/vscode-js-debug/issues/1209))
+- fix: accessor properties not being writable ([vscode#146001](https://github.com/microsoft/vscode/issues/146001))
+- fix: completions sometimes throwing issue on accessor ([#1218](https://github.com/microsoft/vscode-js-debug/issues/1218))
 
 ### v1.66.0 - 2022-03-03
 
--   feat: add heap profiler
--   fix: properly support DAP `valueFormat`
-    ([#1188](https://github.com/microsoft/vscode-js-debug/issues/1188))
--   fix: don't use `pwa-` prefixed launch types in snippets
-    ([#1138](https://github.com/microsoft/vscode-js-debug/issues/1138))
--   fix: readonly attribute not being applied to getter values
-    ([vscode#143790](https://github.com/microsoft/vscode/issues/143790))
--   fix: cwd being lost causing resolution errors in auto attach
-    ([#1212](https://github.com/microsoft/vscode-js-debug/issues/1212))
--   fix: avoid nesting `localRoot`'s in programmatic starts
-    ([#1140](https://github.com/microsoft/vscode-js-debug/issues/1140))
--   fix: icon in "stop profiling" button not spinning
-    ([vscode#136742](https://github.com/microsoft/vscode/issues/136742))
--   refactor: simplify and improve browser connection in WSL and remotes
+- feat: add heap profiler
+- fix: properly support DAP `valueFormat` ([#1188](https://github.com/microsoft/vscode-js-debug/issues/1188))
+- fix: don't use `pwa-` prefixed launch types in snippets ([#1138](https://github.com/microsoft/vscode-js-debug/issues/1138))
+- fix: readonly attribute not being applied to getter values ([vscode#143790](https://github.com/microsoft/vscode/issues/143790))
+- fix: cwd being lost causing resolution errors in auto attach ([#1212](https://github.com/microsoft/vscode-js-debug/issues/1212))
+- fix: avoid nesting `localRoot`'s in programmatic starts ([#1140](https://github.com/microsoft/vscode-js-debug/issues/1140))
+- fix: icon in "stop profiling" button not spinning ([vscode#136742](https://github.com/microsoft/vscode/issues/136742))
+- refactor: simplify and improve browser connection in WSL and remotes
 
 ## v1.65 (February 2022)
 
 ### v1.65.0 - 2022-02-23
 
--   feat: adopt `isTransient` to avoid persisting debug terminal
-    ([#1196](https://github.com/microsoft/vscode-js-debug/issues/1196))
--   feat: adopt new presentationHint.lazy for getters
-    ([#1211](https://github.com/microsoft/vscode-js-debug/issues/1211))
--   fix: don't use `pwa-` prefixed launch types in snippets
-    ([#1138](https://github.com/microsoft/vscode-js-debug/issues/1138))
--   fix: logpoints causing pauses if console.log returns truthy
-    ([#1191](https://github.com/microsoft/vscode-js-debug/issues/1191))
--   fix: handle query string and path fragments in `file`s within the launch
-    config ([vscode#142199](https://github.com/microsoft/vscode/issues/142199))
--   fix: do not narrow outFiles within the workspace folder automatically
-    ([vscode#142641](https://github.com/microsoft/vscode/issues/142641))
--   fix: improve formatting of errors in output
-    ([vscode#122870](https://github.com/microsoft/vscode/issues/122870))
--   fix: improve labels in Excluded Caller view
-    ([vscode#141669](https://github.com/microsoft/vscode/issues/141669))
--   refactor: remove usage of `Debugger.callFrame.url`
-    ([#1136](https://github.com/microsoft/vscode-js-debug/issues/1136))
--   refactor: clean debt around output, fix previews not updating on memory
-    changes
+- feat: adopt `isTransient` to avoid persisting debug terminal ([#1196](https://github.com/microsoft/vscode-js-debug/issues/1196))
+- feat: adopt new presentationHint.lazy for getters ([#1211](https://github.com/microsoft/vscode-js-debug/issues/1211))
+- fix: don't use `pwa-` prefixed launch types in snippets ([#1138](https://github.com/microsoft/vscode-js-debug/issues/1138))
+- fix: logpoints causing pauses if console.log returns truthy ([#1191](https://github.com/microsoft/vscode-js-debug/issues/1191))
+- fix: handle query string and path fragments in `file`s within the launch config ([vscode#142199](https://github.com/microsoft/vscode/issues/142199))
+- fix: do not narrow outFiles within the workspace folder automatically ([vscode#142641](https://github.com/microsoft/vscode/issues/142641))
+- fix: improve formatting of errors in output ([vscode#122870](https://github.com/microsoft/vscode/issues/122870))
+- fix: improve labels in Excluded Caller view ([vscode#141669](https://github.com/microsoft/vscode/issues/141669))
+- refactor: remove usage of `Debugger.callFrame.url` ([#1136](https://github.com/microsoft/vscode-js-debug/issues/1136))
+- refactor: clean debt around output, fix previews not updating on memory changes
 
 ## v1.64 (January 2022)
 
 ### v1.64.3 - 2022-02-08
 
--   fix: blazor attachment not working
-    ([#1190](https://github.com/microsoft/vscode-js-debug/issues/1190))
+- fix: blazor attachment not working ([#1190](https://github.com/microsoft/vscode-js-debug/issues/1190))
 
 ### v1.64.2 - 2022-01-27
 
--   fix: excluded callers not working consistently
+- fix: excluded callers not working consistently
 
 ### v1.64.1 - 2022-01-25
 
--   fix: excluded callers not updating during same session
--   fix: capitalization of label in exclude callers
-    ([vscode#141454](https://github.com/microsoft/vscode/issues/141454))
--   fix: respect bytesOffset/byteLength when reading/writing memory
-    ([vscode#141449](https://github.com/microsoft/vscode/issues/141449))
+- fix: excluded callers not updating during same session
+- fix: capitalization of label in exclude callers ([vscode#141454](https://github.com/microsoft/vscode/issues/141454))
+- fix: respect bytesOffset/byteLength when reading/writing memory ([vscode#141449](https://github.com/microsoft/vscode/issues/141449))
 
 ### v1.64.0 - 2022-01-24
 
--   feat: support debugging Edge on Linux
-    ([vscode#138495](https://github.com/microsoft/vscode/issues/138495))
--   feat: support readMemory/writeMemory requests
-    ([#1167](https://github.com/microsoft/vscode/issues/1167))
--   feat: copy binary types better
-    ([#1168](https://github.com/microsoft/vscode-js-debug/issues/1168))
--   feat: add excluded callers
-    ([vscode#127775](https://github.com/microsoft/vscode/issues/127775))
--   fix: use default NVM directory if NVM_DIR is not set
-    ([vscode#133521](https://github.com/microsoft/vscode/issues/133521))
--   fix: lines offset when debugging web worker extensions
-    ([vscode#136242](https://github.com/microsoft/vscode/issues/136242))
--   fix: "copy as expression" and "add to watch" for private fields
-    ([vscode#135944](https://github.com/microsoft/vscode/issues/135944))
--   fix: `autoAttachChildProcesses` in extension host sometimes not working
-    ([#1134](https://github.com/microsoft/vscode-js-debug/issues/1134))
--   fix: improve sourcemap resolution when code is outside of the
-    workspaceFolder
-    ([vscode#139086](https://github.com/microsoft/vscode/issues/139086))
--   fix: automatically try 127.0.0.1 if requests to localhost fail
-    ([vscode#140536](https://github.com/microsoft/vscode/issues/140536))
--   fix: make node process regex more permissive
-    ([vscode#137084](https://github.com/microsoft/vscode/issues/137084))
--   fix: breakpoints in paths with URI component entities not binding
-    ([#1174](https://github.com/microsoft/vscode-js-debug/issues/1174))
+- feat: support debugging Edge on Linux ([vscode#138495](https://github.com/microsoft/vscode/issues/138495))
+- feat: support readMemory/writeMemory requests ([#1167](https://github.com/microsoft/vscode/issues/1167))
+- feat: copy binary types better ([#1168](https://github.com/microsoft/vscode-js-debug/issues/1168))
+- feat: add excluded callers ([vscode#127775](https://github.com/microsoft/vscode/issues/127775))
+- fix: use default NVM directory if NVM_DIR is not set ([vscode#133521](https://github.com/microsoft/vscode/issues/133521))
+- fix: lines offset when debugging web worker extensions ([vscode#136242](https://github.com/microsoft/vscode/issues/136242))
+- fix: "copy as expression" and "add to watch" for private fields ([vscode#135944](https://github.com/microsoft/vscode/issues/135944))
+- fix: `autoAttachChildProcesses` in extension host sometimes not working ([#1134](https://github.com/microsoft/vscode-js-debug/issues/1134))
+- fix: improve sourcemap resolution when code is outside of the workspaceFolder ([vscode#139086](https://github.com/microsoft/vscode/issues/139086))
+- fix: automatically try 127.0.0.1 if requests to localhost fail ([vscode#140536](https://github.com/microsoft/vscode/issues/140536))
+- fix: make node process regex more permissive ([vscode#137084](https://github.com/microsoft/vscode/issues/137084))
+- fix: breakpoints in paths with URI component entities not binding ([#1174](https://github.com/microsoft/vscode-js-debug/issues/1174))
 
 ## v1.62 (October 2021)
 
 ### v1.62.0 - 2021-10-26
 
--   feat: allow multiline values in envFiles
-    ([#1116](https://github.com/microsoft/vscode-js-debug/issues/1116))
--   feat: rewrite old `.scripts` command to new diagnostic tool
--   feat: sort non-enumerable properties to match Chrome devtools
-    ([vscode#73061](https://github.com/microsoft/vscode/issues/73061))
--   fix: update path handling when debugging vscode webviews
-    ([vscode#133867](https://github.com/microsoft/vscode/issues/133867))
--   fix: allow webpacked path with special characters to map
-    ([#1080](https://github.com/microsoft/vscode-js-debug/issues/1080))
--   fix: provide explicit warning if cwd is invalid
-    ([vscode#133310](https://github.com/microsoft/vscode/issues/133310))
--   fix: don't change url when restarting the debug session
-    ([#1103](https://github.com/microsoft/vscode-js-debug/issues/1103))
--   fix: breakpoint diagnostic tool not working
--   fix: use proper default resolution for sourceMapPathOverrides for
-    node-terminal
-    ([vscode#114076](https://github.com/microsoft/vscode/issues/114076))
--   fix: private class fields not working in repl
-    ([#1113](https://github.com/microsoft/vscode-js-debug/issues/1113))
--   chore: update docstring on `debugWebviews`
-    ([#1127](https://github.com/microsoft/vscode-js-debug/issues/1127))
+- feat: allow multiline values in envFiles ([#1116](https://github.com/microsoft/vscode-js-debug/issues/1116))
+- feat: rewrite old `.scripts` command to new diagnostic tool
+- feat: sort non-enumerable properties to match Chrome devtools ([vscode#73061](https://github.com/microsoft/vscode/issues/73061))
+- fix: update path handling when debugging vscode webviews ([vscode#133867](https://github.com/microsoft/vscode/issues/133867))
+- fix: allow webpacked path with special characters to map ([#1080](https://github.com/microsoft/vscode-js-debug/issues/1080))
+- fix: provide explicit warning if cwd is invalid ([vscode#133310](https://github.com/microsoft/vscode/issues/133310))
+- fix: don't change url when restarting the debug session ([#1103](https://github.com/microsoft/vscode-js-debug/issues/1103))
+- fix: breakpoint diagnostic tool not working
+- fix: use proper default resolution for sourceMapPathOverrides for node-terminal ([vscode#114076](https://github.com/microsoft/vscode/issues/114076))
+- fix: private class fields not working in repl ([#1113](https://github.com/microsoft/vscode-js-debug/issues/1113))
+- chore: update docstring on `debugWebviews` ([#1127](https://github.com/microsoft/vscode-js-debug/issues/1127))
 
 ## v1.61 (September 2021)
 
 ### v1.61.0 - 2021-09-28
 
--   fix: sourcemap locations not resolving on remotes
-    ([vscode#131729](https://github.com/microsoft/vscode/issues/131729))
--   fix: remove redundant `__proto__` prop on recent V8 versions
-    ([vscode#130365](https://github.com/microsoft/vscode/issues/130365))
--   fix: debug ports being auto forwarded after detach
-    ([#1092](https://github.com/microsoft/vscode-js-debug/issues/1092))
--   fix: don't incorrectly scope sourcemap resolution to node_modules
-    ([#1100](https://github.com/microsoft/vscode-js-debug/issues/1100))
--   fix: sourcemaps not working in preloads in older Electron versions
-    ([#1099](https://github.com/microsoft/vscode-js-debug/issues/1099))
--   fix: duplicate entries in launch.json creator
-    ([vscode#132932](https://github.com/microsoft/vscode/issues/132932))
--   feat: add node_internals to skipFiles by default
-    ([#1091](https://github.com/microsoft/vscode-js-debug/issues/1091))
--   feat: allow using a .ps1 script as a runtimeExectuable
-    ([#1093](https://github.com/microsoft/vscode-js-debug/issues/1093))
--   feat: avoid attaching to scripts in .rc files
-    ([vscode#127717](https://github.com/microsoft/vscode/issues/127717))
+- fix: sourcemap locations not resolving on remotes ([vscode#131729](https://github.com/microsoft/vscode/issues/131729))
+- fix: remove redundant `__proto__` prop on recent V8 versions ([vscode#130365](https://github.com/microsoft/vscode/issues/130365))
+- fix: debug ports being auto forwarded after detach ([#1092](https://github.com/microsoft/vscode-js-debug/issues/1092))
+- fix: don't incorrectly scope sourcemap resolution to node_modules ([#1100](https://github.com/microsoft/vscode-js-debug/issues/1100))
+- fix: sourcemaps not working in preloads in older Electron versions ([#1099](https://github.com/microsoft/vscode-js-debug/issues/1099))
+- fix: duplicate entries in launch.json creator ([vscode#132932](https://github.com/microsoft/vscode/issues/132932))
+- feat: add node_internals to skipFiles by default ([#1091](https://github.com/microsoft/vscode-js-debug/issues/1091))
+- feat: allow using a .ps1 script as a runtimeExectuable ([#1093](https://github.com/microsoft/vscode-js-debug/issues/1093))
+- feat: avoid attaching to scripts in .rc files ([vscode#127717](https://github.com/microsoft/vscode/issues/127717))
 
 ## v1.60 (August 2021)
 
 ### v1.60.1 - 2021-08-23
 
--   fix: fall back to any installed browser version if stable is not available
-    ([vscode#129013](https://github.com/microsoft/vscode/issues/129013))
--   fix: workspaceFolder error in workspace launch configs
-    ([vscode#128922](https://github.com/microsoft/vscode/issues/128922))
--   fix: console logs being slow when run without debugging
-    ([#1068](https://github.com/microsoft/vscode-js-debug/issues/1068))
--   fix: not pausing on unhandled promise rejections
-    ([vscode#130265](https://github.com/microsoft/vscode/issues/130265))
--   feat: support setExpression for updating WATCH view variables
-    ([#1075](https://github.com/microsoft/vscode-js-debug/issues/1075))
--   feat: integrate skipFiles with smartStepping to step through blackbox
-    failures ([#1085](https://github.com/microsoft/vscode-js-debug/issues/1085))
--   fix: extension host not always being torn down when stopping debugging
-    ([vscode#126911](https://github.com/microsoft/vscode/issues/126911))
--   fix: args list not updating when session is restarted
-    ([vscode#128058](https://github.com/microsoft/vscode/issues/128058))
+- fix: fall back to any installed browser version if stable is not available ([vscode#129013](https://github.com/microsoft/vscode/issues/129013))
+- fix: workspaceFolder error in workspace launch configs ([vscode#128922](https://github.com/microsoft/vscode/issues/128922))
+- fix: console logs being slow when run without debugging ([#1068](https://github.com/microsoft/vscode-js-debug/issues/1068))
+- fix: not pausing on unhandled promise rejections ([vscode#130265](https://github.com/microsoft/vscode/issues/130265))
+- feat: support setExpression for updating WATCH view variables ([#1075](https://github.com/microsoft/vscode-js-debug/issues/1075))
+- feat: integrate skipFiles with smartStepping to step through blackbox failures ([#1085](https://github.com/microsoft/vscode-js-debug/issues/1085))
+- fix: extension host not always being torn down when stopping debugging ([vscode#126911](https://github.com/microsoft/vscode/issues/126911))
+- fix: args list not updating when session is restarted ([vscode#128058](https://github.com/microsoft/vscode/issues/128058))
 
 ### v1.60.0 - 2021-08-03
 
--   chore: take ownership of the default launch types
-    ([#1065](https://github.com/microsoft/vscode-js-debug/issues/1065))
--   fix: apply electron updates for debugging vscode webviews
-    ([vscode#128637](https://github.com/microsoft/vscode/issues/128637))
+- chore: take ownership of the default launch types ([#1065](https://github.com/microsoft/vscode-js-debug/issues/1065))
+- fix: apply electron updates for debugging vscode webviews ([vscode#128637](https://github.com/microsoft/vscode/issues/128637))
 
 ## v1.59 (July 2021)
 
 ### v1.59.0 - 2021-07-27
 
--   feat: support $returnValue in conditional breakpoints
-    ([vscode#129328](https://github.com/microsoft/vscode/issues/129328))
--   fix: pausing on first line of worker_thread when created with empty env
-    ([vscode#125451](https://github.com/microsoft/vscode/issues/125451))
--   fix: exclude electron from chrome attach reload
-    ([#1058](https://github.com/microsoft/vscode-js-debug/issues/1058))
--   fix: retry websocket connections instead of waiting for timeout
--   chore: adopt new terminal icon
+- feat: support $returnValue in conditional breakpoints ([vscode#129328](https://github.com/microsoft/vscode/issues/129328))
+- fix: pausing on first line of worker_thread when created with empty env ([vscode#125451](https://github.com/microsoft/vscode/issues/125451))
+- fix: exclude electron from chrome attach reload ([#1058](https://github.com/microsoft/vscode-js-debug/issues/1058))
+- fix: retry websocket connections instead of waiting for timeout
+- chore: adopt new terminal icon
 
 ## v1.58 (June 2021)
 
 ### v1.58.2 - 2021-07-01
 
--   fix: breakpoints not being set when debugging file uris
-    ([#1035](https://github.com/microsoft/vscode-js-debug/issues/1035))
+- fix: breakpoints not being set when debugging file uris ([#1035](https://github.com/microsoft/vscode-js-debug/issues/1035))
 
 ### v1.58.1 - 2021-06-30
 
--   feat: allow disabling sourcemap renames
-    ([#1033](https://github.com/microsoft/vscode-js-debug/issues/1033))
--   fix: show welcome view for all common languages
-    ([#1039](https://github.com/microsoft/vscode-js-debug/issues/1039))
--   fix: apply skipFile exception checking for promise rejections
+- feat: allow disabling sourcemap renames ([#1033](https://github.com/microsoft/vscode-js-debug/issues/1033))
+- fix: show welcome view for all common languages ([#1039](https://github.com/microsoft/vscode-js-debug/issues/1039))
+- fix: apply skipFile exception checking for promise rejections
 
 ### v1.58.0 - 2021-06-16
 
--   feat: reload page on attached restart
-    ([#1004](https://github.com/microsoft/vscode-js-debug/issues/1004))
--   feat: allow taking heap snapshots with profiler
-    ([#1031](https://github.com/microsoft/vscode-js-debug/issues/1031))
--   fix: default F5 not working on files outside workspace
-    ([vscode#125796](https://github.com/microsoft/vscode/issues/125796))
--   fix: debugging with no launch config fails when tsc task detection is
-    disabled ([vscode#69572](https://github.com/microsoft/vscode/issues/69572))
--   fix: race causing lost sessions when attaching to many concurrent processes
-    in the debug terminal
-    ([vscode#124060](https://github.com/microsoft/vscode/issues/124060))
--   fix: pathMapping not working if url in browser launch is undefined
-    ([#1003](https://github.com/microsoft/vscode-js-debug/issues/1003))
--   fix: error when trying to set a breakpoint in index.html
-    ([#1028](https://github.com/microsoft/vscode-js-debug/issues/1028))
--   fix: only request source content for sourcemaps with renames
-    ([#1033](https://github.com/microsoft/vscode-js-debug/issues/1033))
--   chore: update terminal profile contributions
-    ([vscode#120369](https://github.com/microsoft/vscode/issues/120369))
+- feat: reload page on attached restart ([#1004](https://github.com/microsoft/vscode-js-debug/issues/1004))
+- feat: allow taking heap snapshots with profiler ([#1031](https://github.com/microsoft/vscode-js-debug/issues/1031))
+- fix: default F5 not working on files outside workspace ([vscode#125796](https://github.com/microsoft/vscode/issues/125796))
+- fix: debugging with no launch config fails when tsc task detection is disabled ([vscode#69572](https://github.com/microsoft/vscode/issues/69572))
+- fix: race causing lost sessions when attaching to many concurrent processes in the debug terminal ([vscode#124060](https://github.com/microsoft/vscode/issues/124060))
+- fix: pathMapping not working if url in browser launch is undefined ([#1003](https://github.com/microsoft/vscode-js-debug/issues/1003))
+- fix: error when trying to set a breakpoint in index.html ([#1028](https://github.com/microsoft/vscode-js-debug/issues/1028))
+- fix: only request source content for sourcemaps with renames ([#1033](https://github.com/microsoft/vscode-js-debug/issues/1033))
+- chore: update terminal profile contributions ([vscode#120369](https://github.com/microsoft/vscode/issues/120369))
 
 ## v1.57 (May 2021)
 
 ### v1.57.0 - 2021-06-02
 
--   feat: support renamed sourcemap identifiers
-    ([vscode#12066](https://github.com/microsoft/vscode/issues/12066))
--   feat: support DAP `hitBreakpointIds`
-    ([#994](https://github.com/microsoft/vscode-js-debug/issues/994))
--   feat: add Edge inspector integration
--   feat: allow limited adjustment of launch config options during restart
-    ([vscode#118196](https://github.com/microsoft/vscode/issues/118196))
--   fix: make sure servers are listening before returning
--   fix: don't send infinite telemetry requests for React Native
-    ([#981](https://github.com/microsoft/vscode-js-debug/issues/981))
--   fix: skipFiles working inconsistently in `attach` mode
-    ([vscode#118282](https://github.com/microsoft/vscode/issues/118282))
--   fix: contribute js-debug to html
-    ([vscode#123106](https://github.com/microsoft/vscode/issues/123106))
--   chore: log errors activating auto attach
--   fix: intermittent debug failures with browsers, especially Electron
-    ([vscode#123420](https://github.com/microsoft/vscode/issues/123420)))
--   fix: add additional languages for browser debugging
-    ([vscode#123484](https://github.com/microsoft/vscode/issues/123484))
--   fix: worker processes breaking sessions when attaching multiple times
-    ([vscode#124045](https://github.com/microsoft/vscode/issues/124045))
--   fix: wrong name of autogenerated edge debug config
--   fix: add warning for outdated or buggy Node.js versions
-    ([#1017](https://github.com/microsoft/vscode-js-debug/issues/1017))
--   refactor: include a mandatory path in the CDP proxy
-    ([#987](https://github.com/microsoft/vscode-js-debug/issues/987))
--   chore: adopt new terminal profile contribution point
-    ([vscode#120369](https://github.com/microsoft/vscode/issues/120369))
+- feat: support renamed sourcemap identifiers ([vscode#12066](https://github.com/microsoft/vscode/issues/12066))
+- feat: support DAP `hitBreakpointIds` ([#994](https://github.com/microsoft/vscode-js-debug/issues/994))
+- feat: add Edge inspector integration
+- feat: allow limited adjustment of launch config options during restart ([vscode#118196](https://github.com/microsoft/vscode/issues/118196))
+- fix: make sure servers are listening before returning
+- fix: don't send infinite telemetry requests for React Native ([#981](https://github.com/microsoft/vscode-js-debug/issues/981))
+- fix: skipFiles working inconsistently in `attach` mode ([vscode#118282](https://github.com/microsoft/vscode/issues/118282))
+- fix: contribute js-debug to html ([vscode#123106](https://github.com/microsoft/vscode/issues/123106))
+- chore: log errors activating auto attach
+- fix: intermittent debug failures with browsers, especially Electron ([vscode#123420](https://github.com/microsoft/vscode/issues/123420)))
+- fix: add additional languages for browser debugging ([vscode#123484](https://github.com/microsoft/vscode/issues/123484))
+- fix: worker processes breaking sessions when attaching multiple times ([vscode#124045](https://github.com/microsoft/vscode/issues/124045))
+- fix: wrong name of autogenerated edge debug config
+- fix: add warning for outdated or buggy Node.js versions ([#1017](https://github.com/microsoft/vscode-js-debug/issues/1017))
+- refactor: include a mandatory path in the CDP proxy ([#987](https://github.com/microsoft/vscode-js-debug/issues/987))
+- chore: adopt new terminal profile contribution point ([vscode#120369](https://github.com/microsoft/vscode/issues/120369))
 
 ## v1.56 (April 2021)
 
 ### v1.56.2 - 2021-04-39
 
--   fix: string previews not working in RN Windows
+- fix: string previews not working in RN Windows
 
 ### v1.56.1 - 2021-04-23
 
--   feat: show private properties in the inspector
-    ([#892](https://github.com/microsoft/vscode-js-debug/issues/892))
--   fix: sources not working in RN Windows
-    ([vscode#121136](https://github.com/microsoft/vscode/issues/121136))
--   fix: improve suggest tool behavior
-    ([#970](https://github.com/microsoft/vscode-js-debug/issues/970))
--   fix: re-apply breakpoints if pages crash
+- feat: show private properties in the inspector ([#892](https://github.com/microsoft/vscode-js-debug/issues/892))
+- fix: sources not working in RN Windows ([vscode#121136](https://github.com/microsoft/vscode/issues/121136))
+- fix: improve suggest tool behavior ([#970](https://github.com/microsoft/vscode-js-debug/issues/970))
+- fix: re-apply breakpoints if pages crash
 
 ### v1.56.0 - 2021-04-07
 
--   feat: 'intelligently' suggest using diagnostic tool for breakpoint issues
-    ([vscode#57590](https://github.com/microsoft/vscode/issues/57590))
--   feat: add cdp sharing for extensions to interact with debugging, see
-    [docs](./CDP_SHARE.md)
-    ([#892](https://github.com/microsoft/vscode-js-debug/issues/893))
--   fix: runtimeVersion overwriting default PATH
-    ([vscode#120140](https://github.com/microsoft/vscode/issues/120140))
--   fix: skipFiles not skipping ranges in sourcemapped scripts
-    ([vscode#118282](https://github.com/microsoft/vscode/issues/118282))
--   chore: update wording on debug terminal label to match new profiles
--   fix: 'node version is outdated' incorrectly showing with auto attach
-    ([#957](https://github.com/microsoft/vscode-js-debug/issues/957))
--   fix: programs not terminating in 'run without debugging' with break on
-    exception
-    ([vscode#119340](https://github.com/microsoft/vscode/issues/119340))
--   fix: browser debugging when using a WSL remote
-    ([vscode#120227](https://github.com/microsoft/vscode/issues/120227))
+- feat: 'intelligently' suggest using diagnostic tool for breakpoint issues ([vscode#57590](https://github.com/microsoft/vscode/issues/57590))
+- feat: add cdp sharing for extensions to interact with debugging, see [docs](./CDP_SHARE.md) ([#892](https://github.com/microsoft/vscode-js-debug/issues/893))
+- fix: runtimeVersion overwriting default PATH ([vscode#120140](https://github.com/microsoft/vscode/issues/120140))
+- fix: skipFiles not skipping ranges in sourcemapped scripts ([vscode#118282](https://github.com/microsoft/vscode/issues/118282))
+- chore: update wording on debug terminal label to match new profiles
+- fix: 'node version is outdated' incorrectly showing with auto attach ([#957](https://github.com/microsoft/vscode-js-debug/issues/957))
+- fix: programs not terminating in 'run without debugging' with break on exception ([vscode#119340](https://github.com/microsoft/vscode/issues/119340))
+- fix: browser debugging when using a WSL remote ([vscode#120227](https://github.com/microsoft/vscode/issues/120227))
 
 ## v1.55 (March 2021)
 
 ### v1.55.1 - 2021-03-24
 
--   fix: sessions hanging if exception is thrown immediately before or during
-    shutdown
--   fix: track DAP servers in ports manager as well
-    ([#942 comment](https://github.com/microsoft/vscode-js-debug/issues/942#event-4501887036))
+- fix: sessions hanging if exception is thrown immediately before or during shutdown
+- fix: track DAP servers in ports manager as well ([#942 comment](https://github.com/microsoft/vscode-js-debug/issues/942#event-4501887036))
 
 ### v1.55.0 - 2021-03-22
 
--   feat: implement 'start debugging and stop on entry' command/keybinding
-    ([vscode#49855](https://github.com/microsoft/vscode/issues/49855))
--   feat: improve handling of symbolic links
-    ([#776](https://github.com/microsoft/vscode-js-debug/issues/776))
--   feat: add forwarded port attributes
-    ([#942](https://github.com/microsoft/vscode-js-debug/issues/942))
--   fix: pretty print not working when evaling sources
-    ([#929](https://github.com/microsoft/vscode-js-debug/issues/929))
--   fix: browser debugging in remote not working on some Linux systems
-    ([#908](https://github.com/microsoft/vscode-js-debug/issues/908))
--   fix: edge not launching if VS Code is run in admin mode on windows
-    ([vscode#117005](https://github.com/microsoft/vscode/issues/117005))
--   fix: exception breakpoint toggle getting stuck
-    ([919](https://github.com/microsoft/vscode-js-debug/issues/919))
--   fix: spooky race that could incorrectly break when entering hot-transpiled
-    code
+- feat: implement 'start debugging and stop on entry' command/keybinding ([vscode#49855](https://github.com/microsoft/vscode/issues/49855))
+- feat: improve handling of symbolic links ([#776](https://github.com/microsoft/vscode-js-debug/issues/776))
+- feat: add forwarded port attributes ([#942](https://github.com/microsoft/vscode-js-debug/issues/942))
+- fix: pretty print not working when evaling sources ([#929](https://github.com/microsoft/vscode-js-debug/issues/929))
+- fix: browser debugging in remote not working on some Linux systems ([#908](https://github.com/microsoft/vscode-js-debug/issues/908))
+- fix: edge not launching if VS Code is run in admin mode on windows ([vscode#117005](https://github.com/microsoft/vscode/issues/117005))
+- fix: exception breakpoint toggle getting stuck ([919](https://github.com/microsoft/vscode-js-debug/issues/919))
+- fix: spooky race that could incorrectly break when entering hot-transpiled code
 
 ## v1.54 (February 2021)
 
 ### v1.54.4 - 2021-03-04
 
--   fix: worker_thread debugging node working on Node >14.5.0
-    ([933](https://github.com/microsoft/vscode-js-debug/issues/933))
+- fix: worker_thread debugging node working on Node >14.5.0 ([933](https://github.com/microsoft/vscode-js-debug/issues/933))
 
 ### v1.54.3 - 2021-02-24
 
--   fix: auto attach failing when entering node repl
+- fix: auto attach failing when entering node repl
 
 ### v1.54.2 - 2021-02-23
 
--   fix: auto attach only to workspace scripts by default
-    ([#856](https://github.com/microsoft/vscode-js-debug/issues/856))
--   fix: do not show restart frame action on async stacktraces
-    ([vscode#116345](https://github.com/microsoft/vscode/issues/116345))
--   fix: do not attach to node-gyp fixing install failures
-    ([vscode#117312](https://github.com/microsoft/vscode/issues/117312))
--   fix: sessions being mixed up or not initializing when attaching concurrently
-    ([vscode#115996](https://github.com/microsoft/vscode/issues/115996))
+- fix: auto attach only to workspace scripts by default ([#856](https://github.com/microsoft/vscode-js-debug/issues/856))
+- fix: do not show restart frame action on async stacktraces ([vscode#116345](https://github.com/microsoft/vscode/issues/116345))
+- fix: do not attach to node-gyp fixing install failures ([vscode#117312](https://github.com/microsoft/vscode/issues/117312))
+- fix: sessions being mixed up or not initializing when attaching concurrently ([vscode#115996](https://github.com/microsoft/vscode/issues/115996))
 
 ### v1.54.1 - 2021-02-04
 
--   fix: wrong command used in create debug terminal command
+- fix: wrong command used in create debug terminal command
 
 ### v1.54.0 - 2021-02-08
 
--   fix: allow copying values from watch expressions
-    ([vscode#115049](https://github.com/microsoft/vscode/issues/115049))
--   fix: reuse debug terminals when running npm scripts, when possible
--   refactor: move script lens functionality into built-in npm extension
+- fix: allow copying values from watch expressions ([vscode#115049](https://github.com/microsoft/vscode/issues/115049))
+- fix: reuse debug terminals when running npm scripts, when possible
+- refactor: move script lens functionality into built-in npm extension
 
 ## v1.53 (January 2021)
 
 ### v1.53.0 - 2021-01-25
 
--   feat: allow debugging node worker_threads
--   feat: allow pausing on conditional exceptions
-    ([vscode#104453](https://github.com/microsoft/vscode/issues/104453))
--   feat: make the line on log messages take into account skipFiles
-    ([#882](https://github.com/microsoft/vscode-js-debug/issues/882))
--   feat: allow specifying request options used to request sourcemaps and
-    content ([#904](https://github.com/microsoft/vscode-js-debug/issues/904))
--   fix: persist state in the diagnostic tool
-    ([#879](https://github.com/microsoft/vscode-js-debug/issues/879))
--   fix: allow outdated node dialog to be bypassed
-    ([vscode#111642](https://github.com/microsoft/vscode/issues/111642))
--   fix: syntax errors in chrome not showing locations
-    ([#867](https://github.com/microsoft/vscode-js-debug/issues/867))
--   fix: handle certain types of webpack source maps in attachments
-    ([#854](https://github.com/microsoft/vscode-js-debug/issues/854))
--   fix: attachment issue on Node 15
-    ([#895](https://github.com/microsoft/vscode-js-debug/issues/895))
--   fix: default node cwd to the localRoot if set
-    ([#894](https://github.com/microsoft/vscode-js-debug/issues/894))
--   fix: fix: better handle html served as index and without extensions
-    ([#883](https://github.com/microsoft/vscode-js-debug/issues/883),
-    [#884](https://github.com/microsoft/vscode-js-debug/issues/884))
--   docs: remove preview terminology from js-debug
-    ([#894](https://github.com/microsoft/vscode-js-debug/issues/894))
--   fix: debugger statements being missed if directly stepped on the first
-    executable line of a new script early in execution
--   fix: source map warning on node 15
-    ([#903](https://github.com/microsoft/vscode-js-debug/issues/903))
+- feat: allow debugging node worker_threads
+- feat: allow pausing on conditional exceptions ([vscode#104453](https://github.com/microsoft/vscode/issues/104453))
+- feat: make the line on log messages take into account skipFiles ([#882](https://github.com/microsoft/vscode-js-debug/issues/882))
+- feat: allow specifying request options used to request sourcemaps and content ([#904](https://github.com/microsoft/vscode-js-debug/issues/904))
+- fix: persist state in the diagnostic tool ([#879](https://github.com/microsoft/vscode-js-debug/issues/879))
+- fix: allow outdated node dialog to be bypassed ([vscode#111642](https://github.com/microsoft/vscode/issues/111642))
+- fix: syntax errors in chrome not showing locations ([#867](https://github.com/microsoft/vscode-js-debug/issues/867))
+- fix: handle certain types of webpack source maps in attachments ([#854](https://github.com/microsoft/vscode-js-debug/issues/854))
+- fix: attachment issue on Node 15 ([#895](https://github.com/microsoft/vscode-js-debug/issues/895))
+- fix: default node cwd to the localRoot if set ([#894](https://github.com/microsoft/vscode-js-debug/issues/894))
+- fix: fix: better handle html served as index and without extensions ([#883](https://github.com/microsoft/vscode-js-debug/issues/883), [#884](https://github.com/microsoft/vscode-js-debug/issues/884))
+- docs: remove preview terminology from js-debug ([#894](https://github.com/microsoft/vscode-js-debug/issues/894))
+- fix: debugger statements being missed if directly stepped on the first executable line of a new script early in execution
+- fix: source map warning on node 15 ([#903](https://github.com/microsoft/vscode-js-debug/issues/903))
 
 ## v1.52 (November/December 2020)
 
 ### v1.52.2 - 2020-12-07
 
--   fix: issue preventing breakpoint predictor from running in ext host
-    ([vscode#112052](https://github.com/microsoft/vscode/issues/112052))
+- fix: issue preventing breakpoint predictor from running in ext host ([vscode#112052](https://github.com/microsoft/vscode/issues/112052))
 
 ### v1.52.1 - 2020-12-01
 
--   fix: processes not being killed on posix
-    ([#864](https://github.com/microsoft/vscode-js-debug/issues/864))
+- fix: processes not being killed on posix ([#864](https://github.com/microsoft/vscode-js-debug/issues/864))
 
 ### v1.52.0 - 2020-11-30
 
--   feat: allow debugging node internals
-    ([#823](https://github.com/microsoft/vscode-js-debug/issues/823))
--   feat: show diagnostic tool in a webview and integrate with vscode theme
-    ([vscode#109526](https://github.com/microsoft/vscode/issues/109526),
-    [vscode#109529](https://github.com/microsoft/vscode/issues/109529),
-    [vscode#109531](https://github.com/microsoft/vscode/issues/109531))
--   feat: allow specifying defaults runtimeExecutables
-    ([#836](https://github.com/microsoft/vscode-js-debug/issues/836))
--   feat: support vscode webview resource uri sourcemaps
-    ([#820](https://github.com/microsoft/vscode-js-debug/pull/820))
--   feat: allow configuring the debugger killBehavior
-    ([#630](https://github.com/microsoft/vscode-js-debug/issues/630))
--   fix: support chrome dev and beta builds
-    ([ref](https://github.com/OmniSharp/omnisharp-vscode/issues/4108))
--   fix: race causing potentially corrupted log files
-    ([#825](https://github.com/microsoft/vscode-js-debug/issues/825))
--   fix: extension host debugging pausing in internals
-    ([vscode#105047](https://github.com/microsoft/vscode/issues/105047))
--   fix: make urls ending in `/*` also match the base path
-    ([#834](https://github.com/microsoft/vscode-js-debug/issues/834))
--   fix: ignore hash portion of url when determining matches
-    ([#840](https://github.com/microsoft/vscode-js-debug/issues/840))
--   fix: automatically add a \* suffix to sourceMapPathOverrides that lack one
-    ([#841](https://github.com/microsoft/vscode-js-debug/issues/841))
--   fix: don't show `Debug: Open Link` command in web where it doesn't work
--   fix: handle exceptions thrown dealing with sourcemaps in prediction
-    ([#845](https://github.com/microsoft/vscode-js-debug/issues/845))
--   fix: don't show quick pick when there is only a single npm script
-    ([#851](https://github.com/microsoft/vscode-js-debug/issues/851))
--   fix: don't narrow outfiles on any remoteRoot
-    ([#854](https://github.com/microsoft/vscode-js-debug/issues/854))
--   fix: more thoroughly clean VS Code-specific environment variables from
-    launch ([#64897](https://github.com/microsoft/vscode/issues/64897),
-    [#38428](https://github.com/microsoft/vscode/issues/38428))
--   fix: node internals not skipping on Node 15
-    ([#862](https://github.com/microsoft/vscode-js-debug/issues/862))
--   fix: don't scan outfiles when sourceMaps is false
-    ([#866](https://github.com/microsoft/vscode-js-debug/issues/866))
--   fix: skipfiles not working for paths in dotfiles/folders
-    ([vscode#111301](https://github.com/microsoft/vscode/issues/111301))
+- feat: allow debugging node internals ([#823](https://github.com/microsoft/vscode-js-debug/issues/823))
+- feat: show diagnostic tool in a webview and integrate with vscode theme ([vscode#109526](https://github.com/microsoft/vscode/issues/109526), [vscode#109529](https://github.com/microsoft/vscode/issues/109529), [vscode#109531](https://github.com/microsoft/vscode/issues/109531))
+- feat: allow specifying defaults runtimeExecutables ([#836](https://github.com/microsoft/vscode-js-debug/issues/836))
+- feat: support vscode webview resource uri sourcemaps ([#820](https://github.com/microsoft/vscode-js-debug/pull/820))
+- feat: allow configuring the debugger killBehavior ([#630](https://github.com/microsoft/vscode-js-debug/issues/630))
+- fix: support chrome dev and beta builds ([ref](https://github.com/OmniSharp/omnisharp-vscode/issues/4108))
+- fix: race causing potentially corrupted log files ([#825](https://github.com/microsoft/vscode-js-debug/issues/825))
+- fix: extension host debugging pausing in internals ([vscode#105047](https://github.com/microsoft/vscode/issues/105047))
+- fix: make urls ending in `/*` also match the base path ([#834](https://github.com/microsoft/vscode-js-debug/issues/834))
+- fix: ignore hash portion of url when determining matches ([#840](https://github.com/microsoft/vscode-js-debug/issues/840))
+- fix: automatically add a \* suffix to sourceMapPathOverrides that lack one ([#841](https://github.com/microsoft/vscode-js-debug/issues/841))
+- fix: don't show `Debug: Open Link` command in web where it doesn't work
+- fix: handle exceptions thrown dealing with sourcemaps in prediction ([#845](https://github.com/microsoft/vscode-js-debug/issues/845))
+- fix: don't show quick pick when there is only a single npm script ([#851](https://github.com/microsoft/vscode-js-debug/issues/851))
+- fix: don't narrow outfiles on any remoteRoot ([#854](https://github.com/microsoft/vscode-js-debug/issues/854))
+- fix: more thoroughly clean VS Code-specific environment variables from launch ([#64897](https://github.com/microsoft/vscode/issues/64897), [#38428](https://github.com/microsoft/vscode/issues/38428))
+- fix: node internals not skipping on Node 15 ([#862](https://github.com/microsoft/vscode-js-debug/issues/862))
+- fix: don't scan outfiles when sourceMaps is false ([#866](https://github.com/microsoft/vscode-js-debug/issues/866))
+- fix: skipfiles not working for paths in dotfiles/folders ([vscode#111301](https://github.com/microsoft/vscode/issues/111301))
 
 ## v1.51 (October 2020)
 
 ### v1.51.0 - 2020-10-26
 
--   feat: add a diagnostic tool under the `Create Diagnostic Information`
-    command ([#260](https://github.com/microsoft/vscode-js-debug/issues/260))
--   feat: add an advanced `perScriptSourcemaps` option, when loading individual
-    unbundled scripts
--   feat: suffix rather than prefix setter/getters
-    ([vscode#108036](https://github.com/microsoft/vscode/issues/108036))
--   fix: include the response body in sourcemap http error info
--   fix: extensions being able to activate before the debugger attaches
-    ([vscode#108141](https://github.com/microsoft/vscode/pull/108141))
--   fix: debugger failing to connect on Node 14 on Windows 7
-    ([#791](https://github.com/microsoft/vscode-js-debug/issues/791))
--   fix: inherit the system's NODE_OPTIONS if set
-    ([#790](https://github.com/microsoft/vscode-js-debug/issues/790))
--   fix: use `*` as a urlFilter by default only for launching (not attaching)
-    ([ref](https://github.com/microsoft/vscode-chrome-debug/issues/719))
--   fix: exclude `nvm`-installed binaries from auto attach
-    ([#794](https://github.com/microsoft/vscode-js-debug/issues/794))
--   fix: smart auto attaching briefly debugging a process when using `code` from
-    the CLI ([#783](https://github.com/microsoft/vscode-js-debug/issues/783))
--   fix: realtime performance not being shown when a webworker is selected
-    ([ref](https://github.com/microsoft/vscode-js-profile-visualizer/issues/23))
--   fix: breakpoints sometimes not being rebound after navigating away from and
-    back to a page
-    ([#807](https://github.com/microsoft/vscode-js-debug/issues/807))
--   fix: breakpoints not being bound correctly on Blazor apps
-    ([#796](https://github.com/microsoft/vscode-js-debug/issues/796))
--   fix: remote source maps don't resolve correctly with an absolute sourceroot
-    shorter than the local path
-    ([vscode#108418](https://github.com/microsoft/vscode/issues/108418))
--   fix: terminal links not setting the first workspace folder
-    ([#701](https://github.com/microsoft/vscode-js-debug/issues/701))
--   fix: send ctrl+c to kill nodemon running in debug terminal
-    ([vscode#108289](https://github.com/microsoft/vscode/issues/108289))
--   fix: increase auto attach timeout
-    ([#806](https://github.com/microsoft/vscode-js-debug/issues/806))
--   fix: stepping into function on the first line of a file with a breakpoint
-    ([vscode#107859](https://github.com/microsoft/vscode/issues/107859))
--   fix: webpage opening twice when using `serverReadyAction` with
-    `console: integratedTerminal`
-    ([#814](https://github.com/microsoft/vscode-js-debug/issues/814))
--   refactor: improve performance when loading very many sourcemaps for pages
-    that don't need authentication
--   refactor: remove runtime dependency on TypeScript
-    ([vscode#107680](https://github.com/microsoft/vscode/issues/107680))
+- feat: add a diagnostic tool under the `Create Diagnostic Information` command ([#260](https://github.com/microsoft/vscode-js-debug/issues/260))
+- feat: add an advanced `perScriptSourcemaps` option, when loading individual unbundled scripts
+- feat: suffix rather than prefix setter/getters ([vscode#108036](https://github.com/microsoft/vscode/issues/108036))
+- fix: include the response body in sourcemap http error info
+- fix: extensions being able to activate before the debugger attaches ([vscode#108141](https://github.com/microsoft/vscode/pull/108141))
+- fix: debugger failing to connect on Node 14 on Windows 7 ([#791](https://github.com/microsoft/vscode-js-debug/issues/791))
+- fix: inherit the system's NODE_OPTIONS if set ([#790](https://github.com/microsoft/vscode-js-debug/issues/790))
+- fix: use `*` as a urlFilter by default only for launching (not attaching) ([ref](https://github.com/microsoft/vscode-chrome-debug/issues/719))
+- fix: exclude `nvm`-installed binaries from auto attach ([#794](https://github.com/microsoft/vscode-js-debug/issues/794))
+- fix: smart auto attaching briefly debugging a process when using `code` from the CLI ([#783](https://github.com/microsoft/vscode-js-debug/issues/783))
+- fix: realtime performance not being shown when a webworker is selected ([ref](https://github.com/microsoft/vscode-js-profile-visualizer/issues/23))
+- fix: breakpoints sometimes not being rebound after navigating away from and back to a page ([#807](https://github.com/microsoft/vscode-js-debug/issues/807))
+- fix: breakpoints not being bound correctly on Blazor apps ([#796](https://github.com/microsoft/vscode-js-debug/issues/796))
+- fix: remote source maps don't resolve correctly with an absolute sourceroot shorter than the local path ([vscode#108418](https://github.com/microsoft/vscode/issues/108418))
+- fix: terminal links not setting the first workspace folder ([#701](https://github.com/microsoft/vscode-js-debug/issues/701))
+- fix: send ctrl+c to kill nodemon running in debug terminal ([vscode#108289](https://github.com/microsoft/vscode/issues/108289))
+- fix: increase auto attach timeout ([#806](https://github.com/microsoft/vscode-js-debug/issues/806))
+- fix: stepping into function on the first line of a file with a breakpoint ([vscode#107859](https://github.com/microsoft/vscode/issues/107859))
+- fix: webpage opening twice when using `serverReadyAction` with `console: integratedTerminal` ([#814](https://github.com/microsoft/vscode-js-debug/issues/814))
+- refactor: improve performance when loading very many sourcemaps for pages that don't need authentication
+- refactor: remove runtime dependency on TypeScript ([vscode#107680](https://github.com/microsoft/vscode/issues/107680))
 
 ## 1.50.2 - 2020-10-02
 
