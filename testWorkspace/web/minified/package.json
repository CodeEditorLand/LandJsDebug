{
<<<<<<< HEAD
	"scripts": {
		"minify": "terser index.js -m -o index.min.js --source-map \"url=index.min.js.map\""
	},
	"dependencies": {
		"terser": "^5.7.0"
=======
	"dependencies": {
		"terser": "^5.7.0"
	},
	"scripts": {
		"minify": "terser index.js -m -o index.min.js --source-map \"url=index.min.js.map\""
>>>>>>> 70c778c2
	}
}<|MERGE_RESOLUTION|>--- conflicted
+++ resolved
@@ -1,16 +1,8 @@
 {
-<<<<<<< HEAD
-	"scripts": {
-		"minify": "terser index.js -m -o index.min.js --source-map \"url=index.min.js.map\""
-	},
-	"dependencies": {
-		"terser": "^5.7.0"
-=======
 	"dependencies": {
 		"terser": "^5.7.0"
 	},
 	"scripts": {
 		"minify": "terser index.js -m -o index.min.js --source-map \"url=index.min.js.map\""
->>>>>>> 70c778c2
 	}
 }