/*---------------------------------------------------------
 * Copyright (C) Microsoft Corporation. All rights reserved.
 *--------------------------------------------------------*/

const gulp = require("gulp");
const glob = require("glob");
const path = require("path");
const rename = require("gulp-rename");
const merge = require("merge2");
const vsce = require("vsce");
const execSync = require("child_process").execSync;
const fs = require("fs");
const cp = require("child_process");
const util = require("util");
const esbuild = require("esbuild");
const esbuildPlugins = require("./src/build/esbuildPlugins");
const got = require("got").default;
const { HttpsProxyAgent } = require("https-proxy-agent");
const jszip = require("jszip");
const stream = require("stream");

const pipelineAsync = util.promisify(stream.pipeline);

const dirname = "js-debug";
const sources = ["src/**/*.{ts,tsx}"];
const externalModules = ["@vscode/dwarf-debugging"];
const allPackages = [];

const srcDir = "src";
const buildDir = "dist";
const buildSrcDir = `${buildDir}/src`;
const nodeTargetsDir = `targets/node`;

const isWatch =
	process.argv.includes("watch") || process.argv.includes("--watch");
const isDebug = process.argv.includes("--debug");

/**
 * Whether we're running a nightly build.
 */
const isNightly = process.argv.includes("--nightly") || isWatch;

/**
 * Extension ID to build. Appended with '-nightly' as necessary.
 */
const extensionName = isNightly ? "js-debug-nightly" : "js-debug";

async function runBuildScript(name) {
	return new Promise((resolve, reject) =>
		cp.execFile(
			process.execPath,
			[path.join(__dirname, buildDir, "src", "build", name)],
			(err, stdout, stderr) => {
				process.stderr.write(stderr);
				if (err) {
					return reject(err);
				}

				const outstr = stdout.toString("utf-8");
				try {
					resolve(JSON.parse(outstr));
				} catch {
					resolve(outstr);
				}
			},
		),
	);
}

const writeFile = util.promisify(fs.writeFile);
const readFile = util.promisify(fs.readFile);

async function readJson(file) {
	const contents = await readFile(path.join(__dirname, file), "utf-8");
	return JSON.parse(contents);
}

const del = async (patterns) => {
	const files = glob.sync(patterns, { cwd: __dirname });
	await Promise.all(
		files.map((f) =>
			fs.promises.rm(path.join(__dirname, f), {
				force: true,
				recursive: true,
			}),
		),
	);
};

gulp.task("clean-assertions", () => del(["src/test/**/*.txt.actual"]));

gulp.task("clean", () =>
	del(["dist/**", "src/*/package.nls.*.json", "packages/**", "*.vsix"]),
);

async function fixNightlyReadme() {
	const readmePath = `${buildDir}/README.md`;
	const readmeText = await readFile(readmePath);
	const readmeNightlyText = await readFile(`README.nightly.md`);

	await writeFile(readmePath, readmeNightlyText + "\n" + readmeText);
}

const getVersionNumber = () => {
	if (process.env.JS_DEBUG_VERSION) {
		return process.env.JS_DEBUG_VERSION;
	}

	const date = new Date(
		new Date().toLocaleString("en-US", { timeZone: "America/Los_Angeles" }),
	);
	const monthMinutes =
		(date.getDate() - 1) * 24 * 60 +
		date.getHours() * 60 +
		date.getMinutes();

	return [
		// YY
		date.getFullYear(),
		// MM,
		date.getMonth() + 1,
		// DDHH
		`${date.getDate()}${String(date.getHours()).padStart(2, "0")}`,
	].join(".");
};

const cachedBuilds = new Map();
const incrementalEsbuild = async (
	/** @type {esbuild.BuildOptions} */ options,
) => {
	const key = JSON.stringify(options);
	if (cachedBuilds.has(key)) {
		return cachedBuilds.get(key).rebuild();
	}

	if (!isWatch) {
		const r = await esbuild.build(options);
		if (r.metafile) {
			console.log(await esbuild.analyzeMetafile(r.metafile));
		}
		return;
	}

	const ctx = await esbuild.context(options);
	cachedBuilds.set(key, ctx);

	await ctx.rebuild();
};

gulp.task("compile:build-scripts", async () =>
	incrementalEsbuild({
		entryPoints: fs
			.readdirSync("src/build")
			.filter((f) => f.endsWith(".ts"))
			.map((f) => `src/build/${f}`),
		outdir: `${buildDir}/src/build`,
		define: await getConstantDefines(),
		bundle: true,
		platform: "node",
	}),
);

gulp.task("compile:dynamic", async () => {
	const [contributions] = await Promise.all([
		runBuildScript("generate-contributions"),
		runBuildScript("documentReadme"),
	]);

	let packageJson = await readJson("package.json");
	packageJson.name = extensionName;
	if (isNightly) {
		packageJson.displayName += " (Nightly)";
		packageJson.version = getVersionNumber();
		packageJson.preview = true;
		await fixNightlyReadme();
	}

	packageJson = Object.assign(packageJson, contributions);

	await writeFile(`${buildDir}/package.json`, JSON.stringify(packageJson));
});

<<<<<<< HEAD
gulp.task("compile:static", () =>
	merge(
		gulp.src(
			[
				"LICENSE",
				"resources/**/*",
				"README.md",
				"package.nls.json",
				"src/**/*.sh",
				"src/ui/basic-wat.tmLanguage.json",
				".vscodeignore",
			],
			{
				base: ".",
			},
		),
		gulp
			.src(["node_modules/@c4312/chromehash/pkg/*.wasm"])
			.pipe(rename({ dirname: "src" })),
	).pipe(gulp.dest(buildDir)),
);

const resolveDefaultExts = [".tsx", ".ts", ".jsx", ".js", ".css", ".json"];
=======
gulp.task('compile:static', () =>
  merge(
    gulp.src(
      [
        'LICENSE',
        'resources/**/*',
        'README.md',
        'package.nls.json',
        'src/**/*.sh',
        'src/ui/basic-wat.tmLanguage.json',
        'src/ui/basic-wat.configuration.json',
        '.vscodeignore',
      ],
      {
        base: '.',
      },
    ),
    gulp.src(['node_modules/@c4312/chromehash/pkg/*.wasm']).pipe(rename({ dirname: 'src' })),
  ).pipe(gulp.dest(buildDir)));

const resolveDefaultExts = ['.tsx', '.ts', '.jsx', '.js', '.css', '.json'];
>>>>>>> a8859b04

async function getConstantDefines() {
	const packageJson = await readJson("package.json");
	return {
		EXTENSION_NAME: JSON.stringify(extensionName),
		EXTENSION_VERSION: JSON.stringify(
			isNightly ? getVersionNumber() : packageJson.version,
		),
		EXTENSION_PUBLISHER: JSON.stringify(packageJson.publisher),
	};
}

function compileVendorLibrary(name) {
	return {
		name,
		entryPoints: [require.resolve(name)],
		outdir: `${buildSrcDir}/vendor`,
		entryNames: `${name}`,
	};
}

async function compileTs({
	packages = [],
	sourcemap = false,
	compileInPlace = false,
	minify = isWatch ? false : true,
	watch = false,
} = options) {
	const vendorPrefix = "vendor";

	// don't watch these, they won't really change:
	const vendors = new Map(
		await Promise.all(
			[
				{
					...compileVendorLibrary("acorn-loose"),
					plugins: [
						esbuildPlugins.hackyVendorBundle(
							new Map([["acorn", "./acorn"]]),
						),
					],
				},
				compileVendorLibrary("acorn"),
			].map(async ({ name, ...opts }) => {
				await esbuild.build({
					...opts,
					sourcemap,
					bundle: true,
					platform: "node",
					format: "cjs",
					target: "node20",
					minify,
				});

				return [name, `./${vendorPrefix}/${name}.js`];
			}),
		),
	);

	// add the entrypoints common to both vscode and vs here
	packages = [
		...packages,
		{ entry: `${srcDir}/common/hash/hash.ts`, library: false },
		{
			entry: `${srcDir}/common/sourceMaps/renameWorker.ts`,
			library: false,
		},
		{
			entry: `${srcDir}/targets/node/bootloader.ts`,
			library: false,
			target: "node10",
		},
		{
			entry: `${srcDir}/targets/node/watchdog.ts`,
			library: false,
			target: "node10",
		},
		{
			entry: `${srcDir}/diagnosticTool/diagnosticTool.tsx`,
			library: false,
			target: "chrome102",
			platform: "browser",
		},
	];

	const define = await getConstantDefines();

	let todo = [];
	for (const {
		entry,
		platform = "node",
		library,
		isInVsCode,
		nodePackages,
		target = "node20",
	} of packages) {
		todo.push(
			incrementalEsbuild({
				entryPoints: [entry],
				platform,
				bundle: true,
				outdir: buildSrcDir,
				resolveExtensions: isInVsCode
					? [".extensionOnly.ts", ...resolveDefaultExts]
					: resolveDefaultExts,
				external: isInVsCode
					? ["vscode", ...externalModules]
					: externalModules,
				sourcemap: !!sourcemap,
				sourcesContent: false,
				packages: nodePackages,
				minify,
				define,
				target,
				alias: platform === "node" ? {} : { path: "path-browserify" },
				plugins: [
					esbuildPlugins.nativeNodeModulesPlugin(),
					esbuildPlugins.importGlobLazy(),
					esbuildPlugins.dirname(/src.test./),
					esbuildPlugins.hackyVendorBundle(vendors),
				],
				format: library ? "cjs" : "iife",
			}),
		);
	}

	await Promise.all(todo);

	await fs.promises.appendFile(
		path.resolve(buildSrcDir, "bootloader.js"),
		"\n//# sourceURL=bootloader.bundle.cdp",
	);
}

/** Run webpack to bundle the extension output files */
gulp.task("compile:extension", async () => {
	const packages = [
		{ entry: `${srcDir}/extension.ts`, library: true, isInVsCode: true },
		{
			entry: `${srcDir}/test/testRunner.ts`,
			library: true,
			isInVsCode: true,
			nodePackages: "external",
		},
	];
	return compileTs({ packages, sourcemap: true });
});

gulp.task(
	"compile",
	gulp.series(
		"compile:static",
		"compile:build-scripts",
		"compile:dynamic",
		"compile:extension",
	),
);

/** Run webpack to bundle into the flat session launcher (for VS or standalone debug server)  */
gulp.task("flatSessionBundle:webpack-bundle", async () => {
	const packages = [
		{ entry: `${srcDir}/flatSessionLauncher.ts`, library: true },
	];
	return compileTs({ packages, sourcemap: isWatch });
});

/** Run webpack to bundle into the standard DAP debug server */
gulp.task("dapDebugServer:webpack-bundle", async () => {
	const packages = [{ entry: `${srcDir}/dapDebugServer.ts`, library: false }];
	return compileTs({ packages, sourcemap: isWatch });
});

/** Run webpack to bundle into the VS debug server */
gulp.task("vsDebugServerBundle:webpack-bundle", async () => {
	const packages = [{ entry: `${srcDir}/vsDebugServer.ts`, library: true }];
	return compileTs({ packages, sourcemap: isDebug, minify: !isDebug });
});

const vsceUrls = {
	baseContentUrl: "https://github.com/microsoft/vscode-js-debug/blob/main",
	baseImagesUrl: "https://github.com/microsoft/vscode-js-debug/raw/main",
};

/** Create a VSIX package using the vsce command line tool */
gulp.task("package:createVSIX", () =>
	vsce.createVSIX({
		...vsceUrls,
		cwd: buildDir,
		dependencies: false,
		packagePath: path.join(buildDir, `${extensionName}.vsix`),
	}),
);

gulp.task("l10n:bundle-download", async () => {
	const opts = {};
	const proxy = process.env.https_proxy || process.env.HTTPS_PROXY || null;
	if (proxy) {
		opts.agent = {
			https: new HttpsProxyAgent(proxy),
		};
	}

	const res = await got(
		"https://github.com/microsoft/vscode-loc/archive/main.zip",
		opts,
	).buffer();
	const content = await jszip.loadAsync(res);

	for (const fileName of Object.keys(content.files)) {
		const match =
			/vscode-language-pack-(.*?)\/.+ms-vscode\.js-debug.*?\.i18n\.json$/.exec(
				fileName,
			);
		if (match) {
			const locale = match[1];
			const file = content.files[fileName];
			const extractPath = path.join(
				buildDir,
				`nls.bundle.${locale}.json`,
			);
			await pipelineAsync(
				file.nodeStream(),
				fs.createWriteStream(extractPath),
			);
		}
	}
});

/** Clean, compile, bundle, and create vsix for the extension */
gulp.task(
	"package:prepare",
	gulp.series(
		"clean",
		"compile:static",
		"compile:build-scripts",
		"compile:dynamic",
		"compile:extension",
		"package:createVSIX",
	),
);

/** Prepares the package and then hoists it to the root directory. Destructive. */
gulp.task(
	"package:hoist",
	gulp.series("package:prepare", async () => {
		const srcFiles = await fs.promises.readdir(buildDir);
		const ignoredFiles = new Set(await fs.promises.readdir(__dirname));

		ignoredFiles.delete("l10n-extract"); // special case: made in the pipeline

		for (const file of srcFiles) {
			ignoredFiles.delete(file);
			await fs.promises.rm(path.join(__dirname, file), {
				force: true,
				recursive: true,
			});
			await fs.promises.rename(
				path.join(buildDir, file),
				path.join(__dirname, file),
			);
		}
		await fs.promises.appendFile(
			path.join(__dirname, ".vscodeignore"),
			[...ignoredFiles].join("\n"),
		);
	}),
);

gulp.task("package", gulp.series("package:prepare", "package:createVSIX"));

gulp.task(
	"flatSessionBundle",
	gulp.series("clean", "compile", "flatSessionBundle:webpack-bundle"),
);

gulp.task(
	"dapDebugServer",
	gulp.series("clean", "compile:static", "dapDebugServer:webpack-bundle"),
);

gulp.task(
	"vsDebugServerBundle",
	gulp.series(
		"clean",
		"compile",
		"vsDebugServerBundle:webpack-bundle",
		"l10n:bundle-download",
	),
);

/** Publishes the build extension to the marketplace */
gulp.task("publish:vsce", () =>
	vsce.publish({
		...vsceUrls,
		noVerify: true, // for proposed API usage
		pat: process.env.MARKETPLACE_TOKEN,
		dependencies: false,
		cwd: buildDir,
	}),
);

gulp.task("publish", gulp.series("package", "publish:vsce"));
gulp.task("default", gulp.series("compile"));

gulp.task(
	"watch",
	gulp.series("clean", "compile", (done) => {
		gulp.watch([...sources, "*.json"], gulp.series("compile"));
		done();
	}),
);

const runFormatting = (onlyStaged, fix, callback) => {
	const child = cp.fork(
		"./node_modules/dprint/bin.js",
		[fix ? "fmt" : "check"],
		{
			stdio: "inherit",
		},
	);

	child.on("exit", (code) =>
		code ? callback(`Formatter exited with code ${code}`) : callback(),
	);
};

const runEslint = (fix, callback) => {
	const child = cp.fork(
		"./node_modules/eslint/bin/eslint.js",
		["--color", "src/**/*.ts", fix ? "--fix" : ["--max-warnings=0"]],
		{ stdio: "inherit" },
	);

	child.on("exit", (code) =>
		code ? callback(`Eslint exited with code ${code}`) : callback(),
	);
};

gulp.task("format:code", (callback) => runFormatting(false, true, callback));
gulp.task("format:eslint", (callback) => runEslint(true, callback));
gulp.task("format", gulp.series("format:code", "format:eslint"));

gulp.task("lint:code", (callback) => runFormatting(false, false, callback));
gulp.task("lint:eslint", (callback) => runEslint(false, callback));
gulp.task("lint", gulp.parallel("lint:code", "lint:eslint"));

/**
 * Run a command in the terminal using exec, and wrap it in a promise
 * @param {string} cmd The command line command + args to execute
 * @param {ExecOptions} options, see here for options: https://nodejs.org/docs/latest-v10.x/api/child_process.html#child_process_child_process_exec_command_options_callback
 */
function runCommand(cmd, options) {
	return new Promise((resolve, reject) => {
		let execError = undefined;
		try {
			execSync(cmd, { stdio: "inherit", ...options });
		} catch (err) {
			reject(err);
		}
		resolve();
	});
}<|MERGE_RESOLUTION|>--- conflicted
+++ resolved
@@ -180,31 +180,6 @@
 	await writeFile(`${buildDir}/package.json`, JSON.stringify(packageJson));
 });
 
-<<<<<<< HEAD
-gulp.task("compile:static", () =>
-	merge(
-		gulp.src(
-			[
-				"LICENSE",
-				"resources/**/*",
-				"README.md",
-				"package.nls.json",
-				"src/**/*.sh",
-				"src/ui/basic-wat.tmLanguage.json",
-				".vscodeignore",
-			],
-			{
-				base: ".",
-			},
-		),
-		gulp
-			.src(["node_modules/@c4312/chromehash/pkg/*.wasm"])
-			.pipe(rename({ dirname: "src" })),
-	).pipe(gulp.dest(buildDir)),
-);
-
-const resolveDefaultExts = [".tsx", ".ts", ".jsx", ".js", ".css", ".json"];
-=======
 gulp.task('compile:static', () =>
   merge(
     gulp.src(
@@ -225,8 +200,7 @@
     gulp.src(['node_modules/@c4312/chromehash/pkg/*.wasm']).pipe(rename({ dirname: 'src' })),
   ).pipe(gulp.dest(buildDir)));
 
-const resolveDefaultExts = ['.tsx', '.ts', '.jsx', '.js', '.css', '.json'];
->>>>>>> a8859b04
+const resolveDefaultExts = [".tsx", ".ts", ".jsx", ".js", ".css", ".json"];
 
 async function getConstantDefines() {
 	const packageJson = await readJson("package.json");
